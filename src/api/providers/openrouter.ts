import { Anthropic } from "@anthropic-ai/sdk"
import axios from "axios"
import OpenAI from "openai"
import delay from "delay"

import { ApiHandlerOptions, ModelInfo, openRouterDefaultModelId, openRouterDefaultModelInfo } from "../../shared/api"
import { parseApiPrice } from "../../utils/cost"
import { convertToOpenAiMessages } from "../transform/openai-format"
import { ApiStreamChunk, ApiStreamUsageChunk } from "../transform/stream"
import { convertToR1Format } from "../transform/r1-format"
import { DEEP_SEEK_DEFAULT_TEMPERATURE } from "./openai"
import { ApiHandler, SingleCompletionHandler } from ".."

const OPENROUTER_DEFAULT_TEMPERATURE = 0

// Add custom interface for OpenRouter params.
type OpenRouterChatCompletionParams = OpenAI.Chat.ChatCompletionCreateParams & {
	transforms?: string[]
	include_reasoning?: boolean
}

// Add custom interface for OpenRouter usage chunk.
interface OpenRouterApiStreamUsageChunk extends ApiStreamUsageChunk {
	fullResponseText: string
}

export class OpenRouterHandler implements ApiHandler, SingleCompletionHandler {
	private options: ApiHandlerOptions
	private client: OpenAI

	constructor(options: ApiHandlerOptions) {
		this.options = options

		const baseURL = this.options.openRouterBaseUrl || "https://openrouter.ai/api/v1"
		const apiKey = this.options.openRouterApiKey ?? "not-provided"

		const defaultHeaders = {
			"HTTP-Referer": "https://github.com/RooVetGit/Roo-Cline",
			"X-Title": "Roo Code",
		}

		this.client = new OpenAI({ baseURL, apiKey, defaultHeaders })
	}

	async *createMessage(
		systemPrompt: string,
		messages: Anthropic.Messages.MessageParam[],
	): AsyncGenerator<ApiStreamChunk> {
		// Convert Anthropic messages to OpenAI format
		let openAiMessages: OpenAI.Chat.ChatCompletionMessageParam[] = [
			{ role: "system", content: systemPrompt },
			...convertToOpenAiMessages(messages),
		]

		const { id: modelId, info: modelInfo } = this.getModel()

		// prompt caching: https://openrouter.ai/docs/prompt-caching
		// this is specifically for claude models (some models may 'support prompt caching' automatically without this)
<<<<<<< HEAD
		switch (modelId) {
			case "anthropic/claude-3.7-sonnet:thinking":
			case "anthropic/claude-3.7-sonnet":
			case "anthropic/claude-3.7-sonnet:beta":
			case "anthropic/claude-3.5-sonnet":
			case "anthropic/claude-3.5-sonnet:beta":
			case "anthropic/claude-3.5-sonnet-20240620":
			case "anthropic/claude-3.5-sonnet-20240620:beta":
			case "anthropic/claude-3-5-haiku":
			case "anthropic/claude-3-5-haiku:beta":
			case "anthropic/claude-3-5-haiku-20241022":
			case "anthropic/claude-3-5-haiku-20241022:beta":
			case "anthropic/claude-3-haiku":
			case "anthropic/claude-3-haiku:beta":
			case "anthropic/claude-3-opus":
			case "anthropic/claude-3-opus:beta":
=======
		switch (true) {
			case this.getModel().id.startsWith("anthropic/"):
>>>>>>> 50ce9550
				openAiMessages[0] = {
					role: "system",
					content: [
						{
							type: "text",
							text: systemPrompt,
							// @ts-ignore-next-line
							cache_control: { type: "ephemeral" },
						},
					],
				}
				// Add cache_control to the last two user messages
				// (note: this works because we only ever add one user message at a time, but if we added multiple we'd need to mark the user message before the last assistant message)
				const lastTwoUserMessages = openAiMessages.filter((msg) => msg.role === "user").slice(-2)
				lastTwoUserMessages.forEach((msg) => {
					if (typeof msg.content === "string") {
						msg.content = [{ type: "text", text: msg.content }]
					}
					if (Array.isArray(msg.content)) {
						// NOTE: this is fine since env details will always be added at the end. but if it weren't there, and the user added a image_url type message, it would pop a text part before it and then move it after to the end.
						let lastTextPart = msg.content.filter((part) => part.type === "text").pop()

						if (!lastTextPart) {
							lastTextPart = { type: "text", text: "..." }
							msg.content.push(lastTextPart)
						}
						// @ts-ignore-next-line
						lastTextPart["cache_control"] = { type: "ephemeral" }
					}
				})
				break
			default:
				break
		}

<<<<<<< HEAD
		// Not sure how openrouter defaults max tokens when no value is
		// provided, but the Anthropic API requires this value and since they
		// offer both 4096 and 8192 variants, we should ensure 8192.
		// (Models usually default to max tokens allowed.)
		let maxTokens: number | undefined = undefined

		if (modelId.startsWith("anthropic/claude-3.5")) {
			maxTokens = modelInfo.maxTokens ?? 8_192
		}

		if (modelId.startsWith("anthropic/claude-3.7")) {
			maxTokens = modelInfo.maxTokens ?? 16_384
		}

=======
>>>>>>> 50ce9550
		let defaultTemperature = OPENROUTER_DEFAULT_TEMPERATURE
		let topP: number | undefined = undefined

		// Handle models based on deepseek-r1
		if (modelId.startsWith("deepseek/deepseek-r1") || modelId === "perplexity/sonar-reasoning") {
			// Recommended temperature for DeepSeek reasoning models
			defaultTemperature = DEEP_SEEK_DEFAULT_TEMPERATURE
			// DeepSeek highly recommends using user instead of system role
			openAiMessages = convertToR1Format([{ role: "user", content: systemPrompt }, ...messages])
			// Some provider support topP and 0.95 is value that Deepseek used in their benchmarks
			topP = 0.95
		}

		let temperature = this.options.modelTemperature ?? defaultTemperature

		if (modelInfo.thinking) {
			temperature = 1.0
		}

		// https://openrouter.ai/docs/transforms
		let fullResponseText = ""
<<<<<<< HEAD

		const completionParams: OpenRouterChatCompletionParams = {
			model: modelId,
			max_tokens: maxTokens,
			temperature,
=======
		const stream = await this.client.chat.completions.create({
			model: this.getModel().id,
			max_tokens: this.getModel().info.maxTokens,
			temperature: this.options.modelTemperature ?? defaultTemperature,
>>>>>>> 50ce9550
			top_p: topP,
			messages: openAiMessages,
			stream: true,
			include_reasoning: true,
			// This way, the transforms field will only be included in the parameters when openRouterUseMiddleOutTransform is true.
			...(this.options.openRouterUseMiddleOutTransform && { transforms: ["middle-out"] }),
		}

		console.log("OpenRouter completionParams:", completionParams)

		const stream = await this.client.chat.completions.create(completionParams)

		let genId: string | undefined

		for await (const chunk of stream as unknown as AsyncIterable<OpenAI.Chat.Completions.ChatCompletionChunk>) {
			console.log("OpenRouter chunk:", chunk)

			// OpenRouter returns an error object instead of the OpenAI SDK throwing an error.
			if ("error" in chunk) {
				const error = chunk.error as { message?: string; code?: number }
				console.error(`OpenRouter API Error: ${error?.code} - ${error?.message}`)
				throw new Error(`OpenRouter API Error ${error?.code}: ${error?.message}`)
			}

			if (!genId && chunk.id) {
				genId = chunk.id
			}

			const delta = chunk.choices[0]?.delta

			if ("reasoning" in delta && delta.reasoning) {
				yield {
					type: "reasoning",
					text: delta.reasoning,
				} as ApiStreamChunk
			}

			if (delta?.content) {
				fullResponseText += delta.content
				yield {
					type: "text",
					text: delta.content,
				} as ApiStreamChunk
			}

			// if (chunk.usage) {
			// 	yield {
			// 		type: "usage",
			// 		inputTokens: chunk.usage.prompt_tokens || 0,
			// 		outputTokens: chunk.usage.completion_tokens || 0,
			// 	}
			// }
		}

		// Retry fetching generation details.
		let attempt = 0

		while (attempt++ < 10) {
			await delay(200) // FIXME: necessary delay to ensure generation endpoint is ready

			try {
				const response = await axios.get(`https://openrouter.ai/api/v1/generation?id=${genId}`, {
					headers: {
						Authorization: `Bearer ${this.options.openRouterApiKey}`,
					},
					timeout: 5_000, // this request hangs sometimes
				})

				const generation = response.data?.data
				console.log("OpenRouter generation details:", response.data)

				yield {
					type: "usage",
					// cacheWriteTokens: 0,
					// cacheReadTokens: 0,
					// openrouter generation endpoint fails often
					inputTokens: generation?.native_tokens_prompt || 0,
					outputTokens: generation?.native_tokens_completion || 0,
					totalCost: generation?.total_cost || 0,
					fullResponseText,
				} as OpenRouterApiStreamUsageChunk

				return
			} catch (error) {
				// ignore if fails
				console.error("Error fetching OpenRouter generation details:", error)
			}
		}
	}

	getModel() {
		const modelId = this.options.openRouterModelId
		const modelInfo = this.options.openRouterModelInfo
		return modelId && modelInfo
			? { id: modelId, info: modelInfo }
			: { id: openRouterDefaultModelId, info: openRouterDefaultModelInfo }
	}

	async completePrompt(prompt: string): Promise<string> {
		try {
			const response = await this.client.chat.completions.create({
				model: this.getModel().id,
				messages: [{ role: "user", content: prompt }],
				temperature: this.options.modelTemperature ?? OPENROUTER_DEFAULT_TEMPERATURE,
				stream: false,
			})

			if ("error" in response) {
				const error = response.error as { message?: string; code?: number }
				throw new Error(`OpenRouter API Error ${error?.code}: ${error?.message}`)
			}

			const completion = response as OpenAI.Chat.ChatCompletion
			return completion.choices[0]?.message?.content || ""
		} catch (error) {
			if (error instanceof Error) {
				throw new Error(`OpenRouter completion error: ${error.message}`)
			}

			throw error
		}
	}
}

export async function getOpenRouterModels() {
	const models: Record<string, ModelInfo> = {}

	try {
		const response = await axios.get("https://openrouter.ai/api/v1/models")
		const rawModels = response.data.data

		for (const rawModel of rawModels) {
			const modelInfo: ModelInfo = {
				maxTokens: rawModel.top_provider?.max_completion_tokens,
				contextWindow: rawModel.context_length,
				supportsImages: rawModel.architecture?.modality?.includes("image"),
				supportsPromptCache: false,
				inputPrice: parseApiPrice(rawModel.pricing?.prompt),
				outputPrice: parseApiPrice(rawModel.pricing?.completion),
				description: rawModel.description,
				thinking: rawModel.id === "anthropic/claude-3.7-sonnet:thinking",
			}

<<<<<<< HEAD
			switch (rawModel.id) {
				case "anthropic/claude-3.7-sonnet:thinking":
				case "anthropic/claude-3.7-sonnet":
				case "anthropic/claude-3.7-sonnet:beta":
					modelInfo.maxTokens = 16_384
					modelInfo.supportsComputerUse = true
					modelInfo.supportsPromptCache = true
					modelInfo.cacheWritesPrice = 3.75
					modelInfo.cacheReadsPrice = 0.3
					break
				case "anthropic/claude-3.5-sonnet":
				case "anthropic/claude-3.5-sonnet:beta":
					// NOTE: This needs to be synced with api.ts/openrouter default model info.
					modelInfo.maxTokens = 8_192
=======
			// NOTE: this needs to be synced with api.ts/openrouter default model info.
			switch (true) {
				case rawModel.id.startsWith("anthropic/claude-3.7-sonnet"):
>>>>>>> 50ce9550
					modelInfo.supportsComputerUse = true
					modelInfo.supportsPromptCache = true
					modelInfo.cacheWritesPrice = 3.75
					modelInfo.cacheReadsPrice = 0.3
					modelInfo.maxTokens = 16384
					break
				case rawModel.id.startsWith("anthropic/claude-3.5-sonnet-20240620"):
					modelInfo.supportsPromptCache = true
					modelInfo.cacheWritesPrice = 3.75
					modelInfo.cacheReadsPrice = 0.3
					modelInfo.maxTokens = 8192
					break
<<<<<<< HEAD
				case "anthropic/claude-3.5-sonnet-20240620":
				case "anthropic/claude-3.5-sonnet-20240620:beta":
					modelInfo.maxTokens = 8_192
=======
				case rawModel.id.startsWith("anthropic/claude-3.5-sonnet"):
					modelInfo.supportsComputerUse = true
>>>>>>> 50ce9550
					modelInfo.supportsPromptCache = true
					modelInfo.cacheWritesPrice = 3.75
					modelInfo.cacheReadsPrice = 0.3
					modelInfo.maxTokens = 8192
					break
<<<<<<< HEAD
				case "anthropic/claude-3-5-haiku":
				case "anthropic/claude-3-5-haiku:beta":
				case "anthropic/claude-3-5-haiku-20241022":
				case "anthropic/claude-3-5-haiku-20241022:beta":
				case "anthropic/claude-3.5-haiku":
				case "anthropic/claude-3.5-haiku:beta":
				case "anthropic/claude-3.5-haiku-20241022":
				case "anthropic/claude-3.5-haiku-20241022:beta":
					modelInfo.maxTokens = 8_192
=======
				case rawModel.id.startsWith("anthropic/claude-3-5-haiku"):
>>>>>>> 50ce9550
					modelInfo.supportsPromptCache = true
					modelInfo.cacheWritesPrice = 1.25
					modelInfo.cacheReadsPrice = 0.1
					modelInfo.maxTokens = 8192
					break
				case rawModel.id.startsWith("anthropic/claude-3-opus"):
					modelInfo.supportsPromptCache = true
					modelInfo.cacheWritesPrice = 18.75
					modelInfo.cacheReadsPrice = 1.5
					modelInfo.maxTokens = 8192
					break
				case rawModel.id.startsWith("anthropic/claude-3-haiku"):
				default:
					modelInfo.supportsPromptCache = true
					modelInfo.cacheWritesPrice = 0.3
					modelInfo.cacheReadsPrice = 0.03
					modelInfo.maxTokens = 8192
					break
			}

			models[rawModel.id] = modelInfo
		}
	} catch (error) {
		console.error(
			`Error fetching OpenRouter models: ${JSON.stringify(error, Object.getOwnPropertyNames(error), 2)}`,
		)
	}

	return models
}<|MERGE_RESOLUTION|>--- conflicted
+++ resolved
@@ -56,27 +56,8 @@
 
 		// prompt caching: https://openrouter.ai/docs/prompt-caching
 		// this is specifically for claude models (some models may 'support prompt caching' automatically without this)
-<<<<<<< HEAD
-		switch (modelId) {
-			case "anthropic/claude-3.7-sonnet:thinking":
-			case "anthropic/claude-3.7-sonnet":
-			case "anthropic/claude-3.7-sonnet:beta":
-			case "anthropic/claude-3.5-sonnet":
-			case "anthropic/claude-3.5-sonnet:beta":
-			case "anthropic/claude-3.5-sonnet-20240620":
-			case "anthropic/claude-3.5-sonnet-20240620:beta":
-			case "anthropic/claude-3-5-haiku":
-			case "anthropic/claude-3-5-haiku:beta":
-			case "anthropic/claude-3-5-haiku-20241022":
-			case "anthropic/claude-3-5-haiku-20241022:beta":
-			case "anthropic/claude-3-haiku":
-			case "anthropic/claude-3-haiku:beta":
-			case "anthropic/claude-3-opus":
-			case "anthropic/claude-3-opus:beta":
-=======
 		switch (true) {
 			case this.getModel().id.startsWith("anthropic/"):
->>>>>>> 50ce9550
 				openAiMessages[0] = {
 					role: "system",
 					content: [
@@ -112,23 +93,6 @@
 				break
 		}
 
-<<<<<<< HEAD
-		// Not sure how openrouter defaults max tokens when no value is
-		// provided, but the Anthropic API requires this value and since they
-		// offer both 4096 and 8192 variants, we should ensure 8192.
-		// (Models usually default to max tokens allowed.)
-		let maxTokens: number | undefined = undefined
-
-		if (modelId.startsWith("anthropic/claude-3.5")) {
-			maxTokens = modelInfo.maxTokens ?? 8_192
-		}
-
-		if (modelId.startsWith("anthropic/claude-3.7")) {
-			maxTokens = modelInfo.maxTokens ?? 16_384
-		}
-
-=======
->>>>>>> 50ce9550
 		let defaultTemperature = OPENROUTER_DEFAULT_TEMPERATURE
 		let topP: number | undefined = undefined
 
@@ -144,24 +108,18 @@
 
 		let temperature = this.options.modelTemperature ?? defaultTemperature
 
+		// Anthropic "Thinking" models require a temperature of 1.0.
 		if (modelInfo.thinking) {
 			temperature = 1.0
 		}
 
 		// https://openrouter.ai/docs/transforms
 		let fullResponseText = ""
-<<<<<<< HEAD
 
 		const completionParams: OpenRouterChatCompletionParams = {
 			model: modelId,
-			max_tokens: maxTokens,
+			max_tokens: modelInfo.maxTokens,
 			temperature,
-=======
-		const stream = await this.client.chat.completions.create({
-			model: this.getModel().id,
-			max_tokens: this.getModel().info.maxTokens,
-			temperature: this.options.modelTemperature ?? defaultTemperature,
->>>>>>> 50ce9550
 			top_p: topP,
 			messages: openAiMessages,
 			stream: true,
@@ -305,26 +263,9 @@
 				thinking: rawModel.id === "anthropic/claude-3.7-sonnet:thinking",
 			}
 
-<<<<<<< HEAD
-			switch (rawModel.id) {
-				case "anthropic/claude-3.7-sonnet:thinking":
-				case "anthropic/claude-3.7-sonnet":
-				case "anthropic/claude-3.7-sonnet:beta":
-					modelInfo.maxTokens = 16_384
-					modelInfo.supportsComputerUse = true
-					modelInfo.supportsPromptCache = true
-					modelInfo.cacheWritesPrice = 3.75
-					modelInfo.cacheReadsPrice = 0.3
-					break
-				case "anthropic/claude-3.5-sonnet":
-				case "anthropic/claude-3.5-sonnet:beta":
-					// NOTE: This needs to be synced with api.ts/openrouter default model info.
-					modelInfo.maxTokens = 8_192
-=======
 			// NOTE: this needs to be synced with api.ts/openrouter default model info.
 			switch (true) {
 				case rawModel.id.startsWith("anthropic/claude-3.7-sonnet"):
->>>>>>> 50ce9550
 					modelInfo.supportsComputerUse = true
 					modelInfo.supportsPromptCache = true
 					modelInfo.cacheWritesPrice = 3.75
@@ -337,32 +278,14 @@
 					modelInfo.cacheReadsPrice = 0.3
 					modelInfo.maxTokens = 8192
 					break
-<<<<<<< HEAD
-				case "anthropic/claude-3.5-sonnet-20240620":
-				case "anthropic/claude-3.5-sonnet-20240620:beta":
-					modelInfo.maxTokens = 8_192
-=======
 				case rawModel.id.startsWith("anthropic/claude-3.5-sonnet"):
 					modelInfo.supportsComputerUse = true
->>>>>>> 50ce9550
 					modelInfo.supportsPromptCache = true
 					modelInfo.cacheWritesPrice = 3.75
 					modelInfo.cacheReadsPrice = 0.3
 					modelInfo.maxTokens = 8192
 					break
-<<<<<<< HEAD
-				case "anthropic/claude-3-5-haiku":
-				case "anthropic/claude-3-5-haiku:beta":
-				case "anthropic/claude-3-5-haiku-20241022":
-				case "anthropic/claude-3-5-haiku-20241022:beta":
-				case "anthropic/claude-3.5-haiku":
-				case "anthropic/claude-3.5-haiku:beta":
-				case "anthropic/claude-3.5-haiku-20241022":
-				case "anthropic/claude-3.5-haiku-20241022:beta":
-					modelInfo.maxTokens = 8_192
-=======
 				case rawModel.id.startsWith("anthropic/claude-3-5-haiku"):
->>>>>>> 50ce9550
 					modelInfo.supportsPromptCache = true
 					modelInfo.cacheWritesPrice = 1.25
 					modelInfo.cacheReadsPrice = 0.1
