import { Anthropic } from "@anthropic-ai/sdk"
import cloneDeep from "clone-deep"
import { DiffStrategy, getDiffStrategy, UnifiedDiffStrategy } from "./diff/DiffStrategy"
import { validateToolUse, isToolAllowedForMode } from "./mode-validator"
import delay from "delay"
import fs from "fs/promises"
import os from "os"
import pWaitFor from "p-wait-for"
import * as path from "path"
import { serializeError } from "serialize-error"
import * as vscode from "vscode"
import { ApiHandler, SingleCompletionHandler, buildApiHandler } from "../api"
import { ApiStream } from "../api/transform/stream"
import { DiffViewProvider } from "../integrations/editor/DiffViewProvider"
import { findToolName, formatContentBlockToMarkdown } from "../integrations/misc/export-markdown"
import { extractTextFromFile, addLineNumbers, stripLineNumbers, everyLineHasLineNumbers, truncateOutput } from "../integrations/misc/extract-text"
import { TerminalManager } from "../integrations/terminal/TerminalManager"
import { UrlContentFetcher } from "../services/browser/UrlContentFetcher"
import { listFiles } from "../services/glob/list-files"
import { regexSearchFiles } from "../services/ripgrep"
import { parseSourceCodeForDefinitionsTopLevel } from "../services/tree-sitter"
import { ApiConfiguration } from "../shared/api"
import { findLastIndex } from "../shared/array"
import { combineApiRequests } from "../shared/combineApiRequests"
import { combineCommandSequences } from "../shared/combineCommandSequences"
import {
	BrowserAction,
	BrowserActionResult,
	browserActions,
	ClineApiReqCancelReason,
	ClineApiReqInfo,
	ClineAsk,
	ClineAskUseMcpServer,
	ClineMessage,
	ClineSay,
	ClineSayBrowserAction,
	ClineSayTool,
} from "../shared/ExtensionMessage"
import { getApiMetrics } from "../shared/getApiMetrics"
import { HistoryItem } from "../shared/HistoryItem"
import { ClineAskResponse } from "../shared/WebviewMessage"
import { calculateApiCost } from "../utils/cost"
import { fileExistsAtPath } from "../utils/fs"
import { arePathsEqual, getReadablePath } from "../utils/path"
import { parseMentions } from "./mentions"
import { AssistantMessageContent, parseAssistantMessage, ToolParamName, ToolUseName } from "./assistant-message"
import { formatResponse } from "./prompts/responses"
import { addCustomInstructions, codeMode, SYSTEM_PROMPT } from "./prompts/system"
import { truncateHalfConversation } from "./sliding-window"
import { ClineProvider, GlobalFileNames } from "./webview/ClineProvider"
import { detectCodeOmission } from "../integrations/editor/detect-omission"
import { BrowserSession } from "../services/browser/BrowserSession"
import { OpenRouterHandler } from "../api/providers/openrouter"
import { McpHub } from "../services/mcp/McpHub"
import crypto from "crypto"

const cwd =
	vscode.workspace.workspaceFolders?.map((folder) => folder.uri.fsPath).at(0) ?? path.join(os.homedir(), "Desktop") // may or may not exist but fs checking existence would immediately ask for permission which would be bad UX, need to come up with a better solution

type ToolResponse = string | Array<Anthropic.TextBlockParam | Anthropic.ImageBlockParam>
type UserContent = Array<
	Anthropic.TextBlockParam | Anthropic.ImageBlockParam | Anthropic.ToolUseBlockParam | Anthropic.ToolResultBlockParam
>

export class Cline {
	readonly taskId: string
	api: ApiHandler
	private terminalManager: TerminalManager
	private urlContentFetcher: UrlContentFetcher
	private browserSession: BrowserSession
	private didEditFile: boolean = false
	customInstructions?: string
	diffStrategy?: DiffStrategy
	diffEnabled: boolean = false

	apiConversationHistory: (Anthropic.MessageParam & { ts?: number })[] = []
	clineMessages: ClineMessage[] = []
	private askResponse?: ClineAskResponse
	private askResponseText?: string
	private askResponseImages?: string[]
	private lastMessageTs?: number
	private consecutiveMistakeCount: number = 0
	private consecutiveMistakeCountForApplyDiff: Map<string, number> = new Map()
	private providerRef: WeakRef<ClineProvider>
	private abort: boolean = false
	didFinishAborting = false
	abandoned = false
	private diffViewProvider: DiffViewProvider

	// streaming
	private currentStreamingContentIndex = 0
	private assistantMessageContent: AssistantMessageContent[] = []
	private presentAssistantMessageLocked = false
	private presentAssistantMessageHasPendingUpdates = false
	private userMessageContent: (Anthropic.TextBlockParam | Anthropic.ImageBlockParam)[] = []
	private userMessageContentReady = false
	private didRejectTool = false
	private didAlreadyUseTool = false
	private didCompleteReadingStream = false

	constructor(
		provider: ClineProvider,
		apiConfiguration: ApiConfiguration,
		customInstructions?: string,
		enableDiff?: boolean,
		fuzzyMatchThreshold?: number,
		task?: string | undefined,
		images?: string[] | undefined,
<<<<<<< HEAD
		historyItem?: HistoryItem | undefined,
		experimentalDiffStrategy?: boolean,
=======
		historyItem?: HistoryItem | undefined
>>>>>>> 87b03347
	) {
		this.taskId = crypto.randomUUID()
		this.api = buildApiHandler(apiConfiguration)
		this.terminalManager = new TerminalManager()
		this.urlContentFetcher = new UrlContentFetcher(provider.context)
		this.browserSession = new BrowserSession(provider.context)
		this.customInstructions = customInstructions
		this.diffEnabled = enableDiff ?? false

		// Prioritize experimentalDiffStrategy from history item if available
		const effectiveExperimentalDiffStrategy = historyItem?.experimentalDiffStrategy ?? experimentalDiffStrategy
		this.diffStrategy = getDiffStrategy(this.api.getModel().id, fuzzyMatchThreshold, effectiveExperimentalDiffStrategy)
		this.diffViewProvider = new DiffViewProvider(cwd)
		this.providerRef = new WeakRef(provider)

		if (historyItem) {
			this.taskId = historyItem.id
		}

		if (task || images) {
			this.startTask(task, images)
		} else if (historyItem) {
			this.resumeTaskFromHistory()
		}
	}

	// Storing task to disk for history

	private async ensureTaskDirectoryExists(): Promise<string> {
		const globalStoragePath = this.providerRef.deref()?.context.globalStorageUri.fsPath
		if (!globalStoragePath) {
			throw new Error("Global storage uri is invalid")
		}
		const taskDir = path.join(globalStoragePath, "tasks", this.taskId)
		await fs.mkdir(taskDir, { recursive: true })
		return taskDir
	}

	private async getSavedApiConversationHistory(): Promise<Anthropic.MessageParam[]> {
		const filePath = path.join(await this.ensureTaskDirectoryExists(), GlobalFileNames.apiConversationHistory)
		const fileExists = await fileExistsAtPath(filePath)
		if (fileExists) {
			return JSON.parse(await fs.readFile(filePath, "utf8"))
		}
		return []
	}

	private async addToApiConversationHistory(message: Anthropic.MessageParam) {
		const messageWithTs = { ...message, ts: Date.now() }
		this.apiConversationHistory.push(messageWithTs)
		await this.saveApiConversationHistory()
	}

	async overwriteApiConversationHistory(newHistory: Anthropic.MessageParam[]) {
		this.apiConversationHistory = newHistory
		await this.saveApiConversationHistory()
	}

	private async saveApiConversationHistory() {
		try {
			const filePath = path.join(await this.ensureTaskDirectoryExists(), GlobalFileNames.apiConversationHistory)
			await fs.writeFile(filePath, JSON.stringify(this.apiConversationHistory))
		} catch (error) {
			// in the off chance this fails, we don't want to stop the task
			console.error("Failed to save API conversation history:", error)
		}
	}

	private async getSavedClineMessages(): Promise<ClineMessage[]> {
		const filePath = path.join(await this.ensureTaskDirectoryExists(), GlobalFileNames.uiMessages)
		if (await fileExistsAtPath(filePath)) {
			return JSON.parse(await fs.readFile(filePath, "utf8"))
		} else {
			// check old location
			const oldPath = path.join(await this.ensureTaskDirectoryExists(), "claude_messages.json")
			if (await fileExistsAtPath(oldPath)) {
				const data = JSON.parse(await fs.readFile(oldPath, "utf8"))
				await fs.unlink(oldPath) // remove old file
				return data
			}
		}
		return []
	}

	private async addToClineMessages(message: ClineMessage) {
		this.clineMessages.push(message)
		await this.saveClineMessages()
	}

	public async overwriteClineMessages(newMessages: ClineMessage[]) {
		this.clineMessages = newMessages
		await this.saveClineMessages()
	}

	private async saveClineMessages() {
		try {
			const filePath = path.join(await this.ensureTaskDirectoryExists(), GlobalFileNames.uiMessages)
			await fs.writeFile(filePath, JSON.stringify(this.clineMessages))
			// combined as they are in ChatView
			const apiMetrics = getApiMetrics(combineApiRequests(combineCommandSequences(this.clineMessages.slice(1))))
			const taskMessage = this.clineMessages[0] // first message is always the task say
			const lastRelevantMessage =
				this.clineMessages[
					findLastIndex(
						this.clineMessages,
						(m) => !(m.ask === "resume_task" || m.ask === "resume_completed_task"),
					)
				]
			await this.providerRef.deref()?.updateTaskHistory({
				id: this.taskId,
				ts: lastRelevantMessage.ts,
				task: taskMessage.text ?? "",
				tokensIn: apiMetrics.totalTokensIn,
				tokensOut: apiMetrics.totalTokensOut,
				cacheWrites: apiMetrics.totalCacheWrites,
				cacheReads: apiMetrics.totalCacheReads,
				totalCost: apiMetrics.totalCost,
			})
		} catch (error) {
			console.error("Failed to save cline messages:", error)
		}
	}

	// Communicate with webview

	// partial has three valid states true (partial message), false (completion of partial message), undefined (individual complete message)
	async ask(
		type: ClineAsk,
		text?: string,
		partial?: boolean,
	): Promise<{ response: ClineAskResponse; text?: string; images?: string[] }> {
		// If this Cline instance was aborted by the provider, then the only thing keeping us alive is a promise still running in the background, in which case we don't want to send its result to the webview as it is attached to a new instance of Cline now. So we can safely ignore the result of any active promises, and this class will be deallocated. (Although we set Cline = undefined in provider, that simply removes the reference to this instance, but the instance is still alive until this promise resolves or rejects.)
		if (this.abort) {
			throw new Error("Cline instance aborted")
		}
		let askTs: number
		if (partial !== undefined) {
			const lastMessage = this.clineMessages.at(-1)
			const isUpdatingPreviousPartial =
				lastMessage && lastMessage.partial && lastMessage.type === "ask" && lastMessage.ask === type
			if (partial) {
				if (isUpdatingPreviousPartial) {
					// existing partial message, so update it
					lastMessage.text = text
					lastMessage.partial = partial
					// todo be more efficient about saving and posting only new data or one whole message at a time so ignore partial for saves, and only post parts of partial message instead of whole array in new listener
					// await this.saveClineMessages()
					// await this.providerRef.deref()?.postStateToWebview()
					await this.providerRef
						.deref()
						?.postMessageToWebview({ type: "partialMessage", partialMessage: lastMessage })
					throw new Error("Current ask promise was ignored 1")
				} else {
					// this is a new partial message, so add it with partial state
					// this.askResponse = undefined
					// this.askResponseText = undefined
					// this.askResponseImages = undefined
					askTs = Date.now()
					this.lastMessageTs = askTs
					await this.addToClineMessages({ ts: askTs, type: "ask", ask: type, text, partial })
					await this.providerRef.deref()?.postStateToWebview()
					throw new Error("Current ask promise was ignored 2")
				}
			} else {
				// partial=false means its a complete version of a previously partial message
				if (isUpdatingPreviousPartial) {
					// this is the complete version of a previously partial message, so replace the partial with the complete version
					this.askResponse = undefined
					this.askResponseText = undefined
					this.askResponseImages = undefined

					/*
					Bug for the history books:
					In the webview we use the ts as the chatrow key for the virtuoso list. Since we would update this ts right at the end of streaming, it would cause the view to flicker. The key prop has to be stable otherwise react has trouble reconciling items between renders, causing unmounting and remounting of components (flickering).
					The lesson here is if you see flickering when rendering lists, it's likely because the key prop is not stable.
					So in this case we must make sure that the message ts is never altered after first setting it.
					*/
					askTs = lastMessage.ts
					this.lastMessageTs = askTs
					// lastMessage.ts = askTs
					lastMessage.text = text
					lastMessage.partial = false
					await this.saveClineMessages()
					// await this.providerRef.deref()?.postStateToWebview()
					await this.providerRef
						.deref()
						?.postMessageToWebview({ type: "partialMessage", partialMessage: lastMessage })
				} else {
					// this is a new partial=false message, so add it like normal
					this.askResponse = undefined
					this.askResponseText = undefined
					this.askResponseImages = undefined
					askTs = Date.now()
					this.lastMessageTs = askTs
					await this.addToClineMessages({ ts: askTs, type: "ask", ask: type, text })
					await this.providerRef.deref()?.postStateToWebview()
				}
			}
		} else {
			// this is a new non-partial message, so add it like normal
			// const lastMessage = this.clineMessages.at(-1)
			this.askResponse = undefined
			this.askResponseText = undefined
			this.askResponseImages = undefined
			askTs = Date.now()
			this.lastMessageTs = askTs
			await this.addToClineMessages({ ts: askTs, type: "ask", ask: type, text })
			await this.providerRef.deref()?.postStateToWebview()
		}

		await pWaitFor(() => this.askResponse !== undefined || this.lastMessageTs !== askTs, { interval: 100 })
		if (this.lastMessageTs !== askTs) {
			throw new Error("Current ask promise was ignored") // could happen if we send multiple asks in a row i.e. with command_output. It's important that when we know an ask could fail, it is handled gracefully
		}
		const result = { response: this.askResponse!, text: this.askResponseText, images: this.askResponseImages }
		this.askResponse = undefined
		this.askResponseText = undefined
		this.askResponseImages = undefined
		return result
	}

	async handleWebviewAskResponse(askResponse: ClineAskResponse, text?: string, images?: string[]) {
		this.askResponse = askResponse
		this.askResponseText = text
		this.askResponseImages = images
	}

	async say(type: ClineSay, text?: string, images?: string[], partial?: boolean): Promise<undefined> {
		if (this.abort) {
			throw new Error("Cline instance aborted")
		}

		if (partial !== undefined) {
			const lastMessage = this.clineMessages.at(-1)
			const isUpdatingPreviousPartial =
				lastMessage && lastMessage.partial && lastMessage.type === "say" && lastMessage.say === type
			if (partial) {
				if (isUpdatingPreviousPartial) {
					// existing partial message, so update it
					lastMessage.text = text
					lastMessage.images = images
					lastMessage.partial = partial
					await this.providerRef
						.deref()
						?.postMessageToWebview({ type: "partialMessage", partialMessage: lastMessage })
				} else {
					// this is a new partial message, so add it with partial state
					const sayTs = Date.now()
					this.lastMessageTs = sayTs
					await this.addToClineMessages({ ts: sayTs, type: "say", say: type, text, images, partial })
					await this.providerRef.deref()?.postStateToWebview()
				}
			} else {
				// partial=false means its a complete version of a previously partial message
				if (isUpdatingPreviousPartial) {
					// this is the complete version of a previously partial message, so replace the partial with the complete version
					this.lastMessageTs = lastMessage.ts
					// lastMessage.ts = sayTs
					lastMessage.text = text
					lastMessage.images = images
					lastMessage.partial = false

					// instead of streaming partialMessage events, we do a save and post like normal to persist to disk
					await this.saveClineMessages()
					// await this.providerRef.deref()?.postStateToWebview()
					await this.providerRef
						.deref()
						?.postMessageToWebview({ type: "partialMessage", partialMessage: lastMessage }) // more performant than an entire postStateToWebview
				} else {
					// this is a new partial=false message, so add it like normal
					const sayTs = Date.now()
					this.lastMessageTs = sayTs
					await this.addToClineMessages({ ts: sayTs, type: "say", say: type, text, images })
					await this.providerRef.deref()?.postStateToWebview()
				}
			}
		} else {
			// this is a new non-partial message, so add it like normal
			const sayTs = Date.now()
			this.lastMessageTs = sayTs
			await this.addToClineMessages({ ts: sayTs, type: "say", say: type, text, images })
			await this.providerRef.deref()?.postStateToWebview()
		}
	}

	async sayAndCreateMissingParamError(toolName: ToolUseName, paramName: string, relPath?: string) {
		await this.say(
			"error",
			`Cline tried to use ${toolName}${
				relPath ? ` for '${relPath.toPosix()}'` : ""
			} without value for required parameter '${paramName}'. Retrying...`,
		)
		return formatResponse.toolError(formatResponse.missingToolParameterError(paramName))
	}

	// Task lifecycle

	private async startTask(task?: string, images?: string[]): Promise<void> {
		// conversationHistory (for API) and clineMessages (for webview) need to be in sync
		// if the extension process were killed, then on restart the clineMessages might not be empty, so we need to set it to [] when we create a new Cline client (otherwise webview would show stale messages from previous session)
		this.clineMessages = []
		this.apiConversationHistory = []
		await this.providerRef.deref()?.postStateToWebview()

		await this.say("text", task, images)

		let imageBlocks: Anthropic.ImageBlockParam[] = formatResponse.imageBlocks(images)
		await this.initiateTaskLoop([
			{
				type: "text",
				text: `<task>\n${task}\n</task>`,
			},
			...imageBlocks,
		])
	}

	private async resumeTaskFromHistory() {
		const modifiedClineMessages = await this.getSavedClineMessages()

		// Remove any resume messages that may have been added before
		const lastRelevantMessageIndex = findLastIndex(
			modifiedClineMessages,
			(m) => !(m.ask === "resume_task" || m.ask === "resume_completed_task"),
		)
		if (lastRelevantMessageIndex !== -1) {
			modifiedClineMessages.splice(lastRelevantMessageIndex + 1)
		}

		// since we don't use api_req_finished anymore, we need to check if the last api_req_started has a cost value, if it doesn't and no cancellation reason to present, then we remove it since it indicates an api request without any partial content streamed
		const lastApiReqStartedIndex = findLastIndex(
			modifiedClineMessages,
			(m) => m.type === "say" && m.say === "api_req_started",
		)
		if (lastApiReqStartedIndex !== -1) {
			const lastApiReqStarted = modifiedClineMessages[lastApiReqStartedIndex]
			const { cost, cancelReason }: ClineApiReqInfo = JSON.parse(lastApiReqStarted.text || "{}")
			if (cost === undefined && cancelReason === undefined) {
				modifiedClineMessages.splice(lastApiReqStartedIndex, 1)
			}
		}

		await this.overwriteClineMessages(modifiedClineMessages)
		this.clineMessages = await this.getSavedClineMessages()

		// need to make sure that the api conversation history can be resumed by the api, even if it goes out of sync with cline messages

		let existingApiConversationHistory: Anthropic.Messages.MessageParam[] =
		await this.getSavedApiConversationHistory()

		// Now present the cline messages to the user and ask if they want to resume

		const lastClineMessage = this.clineMessages
			.slice()
			.reverse()
			.find((m) => !(m.ask === "resume_task" || m.ask === "resume_completed_task")) // could be multiple resume tasks
		// const lastClineMessage = this.clineMessages[lastClineMessageIndex]
		// could be a completion result with a command
		// const secondLastClineMessage = this.clineMessages
		// 	.slice()
		// 	.reverse()
		// 	.find(
		// 		(m, index) =>
		// 			index !== lastClineMessageIndex && !(m.ask === "resume_task" || m.ask === "resume_completed_task")
		// 	)
		// (lastClineMessage?.ask === "command" && secondLastClineMessage?.ask === "completion_result")

		let askType: ClineAsk
		if (lastClineMessage?.ask === "completion_result") {
			askType = "resume_completed_task"
		} else {
			askType = "resume_task"
		}

		const { response, text, images } = await this.ask(askType) // calls poststatetowebview
		let responseText: string | undefined
		let responseImages: string[] | undefined
		if (response === "messageResponse") {
			await this.say("user_feedback", text, images)
			responseText = text
			responseImages = images
		}

		// v2.0 xml tags refactor caveat: since we don't use tools anymore, we need to replace all tool use blocks with a text block since the API disallows conversations with tool uses and no tool schema
		const conversationWithoutToolBlocks = existingApiConversationHistory.map((message) => {
			if (Array.isArray(message.content)) {
				const newContent = message.content.map((block) => {
					if (block.type === "tool_use") {
						// it's important we convert to the new tool schema format so the model doesn't get confused about how to invoke tools
						const inputAsXml = Object.entries(block.input as Record<string, string>)
							.map(([key, value]) => `<${key}>\n${value}\n</${key}>`)
							.join("\n")
						return {
							type: "text",
							text: `<${block.name}>\n${inputAsXml}\n</${block.name}>`,
						} as Anthropic.Messages.TextBlockParam
					} else if (block.type === "tool_result") {
						// Convert block.content to text block array, removing images
						const contentAsTextBlocks = Array.isArray(block.content)
							? block.content.filter((item) => item.type === "text")
							: [{ type: "text", text: block.content }]
						const textContent = contentAsTextBlocks.map((item) => item.text).join("\n\n")
						const toolName = findToolName(block.tool_use_id, existingApiConversationHistory)
						return {
							type: "text",
							text: `[${toolName} Result]\n\n${textContent}`,
						} as Anthropic.Messages.TextBlockParam
					}
					return block
				})
				return { ...message, content: newContent }
			}
			return message
		})
		existingApiConversationHistory = conversationWithoutToolBlocks

		// FIXME: remove tool use blocks altogether

		// if the last message is an assistant message, we need to check if there's tool use since every tool use has to have a tool response
		// if there's no tool use and only a text block, then we can just add a user message
		// (note this isn't relevant anymore since we use custom tool prompts instead of tool use blocks, but this is here for legacy purposes in case users resume old tasks)

		// if the last message is a user message, we can need to get the assistant message before it to see if it made tool calls, and if so, fill in the remaining tool responses with 'interrupted'

		let modifiedOldUserContent: UserContent // either the last message if its user message, or the user message before the last (assistant) message
		let modifiedApiConversationHistory: Anthropic.Messages.MessageParam[] // need to remove the last user message to replace with new modified user message
		if (existingApiConversationHistory.length > 0) {
			const lastMessage = existingApiConversationHistory[existingApiConversationHistory.length - 1]

			if (lastMessage.role === "assistant") {
				const content = Array.isArray(lastMessage.content)
					? lastMessage.content
					: [{ type: "text", text: lastMessage.content }]
				const hasToolUse = content.some((block) => block.type === "tool_use")

				if (hasToolUse) {
					const toolUseBlocks = content.filter(
						(block) => block.type === "tool_use",
					) as Anthropic.Messages.ToolUseBlock[]
					const toolResponses: Anthropic.ToolResultBlockParam[] = toolUseBlocks.map((block) => ({
						type: "tool_result",
						tool_use_id: block.id,
						content: "Task was interrupted before this tool call could be completed.",
					}))
					modifiedApiConversationHistory = [...existingApiConversationHistory] // no changes
					modifiedOldUserContent = [...toolResponses]
				} else {
					modifiedApiConversationHistory = [...existingApiConversationHistory]
					modifiedOldUserContent = []
				}
			} else if (lastMessage.role === "user") {
				const previousAssistantMessage: Anthropic.Messages.MessageParam | undefined =
					existingApiConversationHistory[existingApiConversationHistory.length - 2]

				const existingUserContent: UserContent = Array.isArray(lastMessage.content)
					? lastMessage.content
					: [{ type: "text", text: lastMessage.content }]
				if (previousAssistantMessage && previousAssistantMessage.role === "assistant") {
					const assistantContent = Array.isArray(previousAssistantMessage.content)
							? previousAssistantMessage.content
							: [{ type: "text", text: previousAssistantMessage.content }]

					const toolUseBlocks = assistantContent.filter(
						(block) => block.type === "tool_use",
					) as Anthropic.Messages.ToolUseBlock[]

					if (toolUseBlocks.length > 0) {
						const existingToolResults = existingUserContent.filter(
							(block) => block.type === "tool_result",
						) as Anthropic.ToolResultBlockParam[]

						const missingToolResponses: Anthropic.ToolResultBlockParam[] = toolUseBlocks
							.filter(
								(toolUse) => !existingToolResults.some((result) => result.tool_use_id === toolUse.id),
							)
							.map((toolUse) => ({
								type: "tool_result",
								tool_use_id: toolUse.id,
								content: "Task was interrupted before this tool call could be completed.",
							}))

						modifiedApiConversationHistory = existingApiConversationHistory.slice(0, -1) // removes the last user message
						modifiedOldUserContent = [...existingUserContent, ...missingToolResponses]
					} else {
						modifiedApiConversationHistory = existingApiConversationHistory.slice(0, -1)
						modifiedOldUserContent = [...existingUserContent]
					}
				} else {
					modifiedApiConversationHistory = existingApiConversationHistory.slice(0, -1)
					modifiedOldUserContent = [...existingUserContent]
				}
			} else {
				throw new Error("Unexpected: Last message is not a user or assistant message")
			}
		} else {
			throw new Error("Unexpected: No existing API conversation history")
		}

		let newUserContent: UserContent = [...modifiedOldUserContent]

		const agoText = (() => {
			const timestamp = lastClineMessage?.ts ?? Date.now()
			const now = Date.now()
			const diff = now - timestamp
			const minutes = Math.floor(diff / 60000)
			const hours = Math.floor(minutes / 60)
			const days = Math.floor(hours / 24)

			if (days > 0) {
				return `${days} day${days > 1 ? "s" : ""} ago`
			}
			if (hours > 0) {
				return `${hours} hour${hours > 1 ? "s" : ""} ago`
			}
			if (minutes > 0) {
				return `${minutes} minute${minutes > 1 ? "s" : ""} ago`
			}
			return "just now"
		})()

		const wasRecent = lastClineMessage?.ts && Date.now() - lastClineMessage.ts < 30_000

		newUserContent.push({
			type: "text",
			text:
				`[TASK RESUMPTION] This task was interrupted ${agoText}. It may or may not be complete, so please reassess the task context. Be aware that the project state may have changed since then. The current working directory is now '${cwd.toPosix()}'. If the task has not been completed, retry the last step before interruption and proceed with completing the task.\n\nNote: If you previously attempted a tool use that the user did not provide a result for, you should assume the tool use was not successful and assess whether you should retry. If the last tool was a browser_action, the browser has been closed and you must launch a new browser if needed.${
					wasRecent
						? "\n\nIMPORTANT: If the last tool use was a write_to_file that was interrupted, the file was reverted back to its original state before the interrupted edit, and you do NOT need to re-read the file as you already have its up-to-date contents."
						: ""
				}` +
				(responseText
					? `\n\nNew instructions for task continuation:\n<user_message>\n${responseText}\n</user_message>`
					: ""),
		})

		if (responseImages && responseImages.length > 0) {
			newUserContent.push(...formatResponse.imageBlocks(responseImages))
		}

		await this.overwriteApiConversationHistory(modifiedApiConversationHistory)
		await this.initiateTaskLoop(newUserContent)
	}

	private async initiateTaskLoop(userContent: UserContent): Promise<void> {
		let nextUserContent = userContent
		let includeFileDetails = true
		while (!this.abort) {
			const didEndLoop = await this.recursivelyMakeClineRequests(nextUserContent, includeFileDetails)
			includeFileDetails = false // we only need file details the first time

			//  The way this agentic loop works is that cline will be given a task that he then calls tools to complete. unless there's an attempt_completion call, we keep responding back to him with his tool's responses until he either attempt_completion or does not use anymore tools. If he does not use anymore tools, we ask him to consider if he's completed the task and then call attempt_completion, otherwise proceed with completing the task.
			// There is a MAX_REQUESTS_PER_TASK limit to prevent infinite requests, but Cline is prompted to finish the task as efficiently as he can.

			//const totalCost = this.calculateApiCost(totalInputTokens, totalOutputTokens)
			if (didEndLoop) {
				// For now a task never 'completes'. This will only happen if the user hits max requests and denies resetting the count.
				//this.say("task_completed", `Task completed. Total API usage cost: ${totalCost}`)
				break
			} else {
				// this.say(
				// 	"tool",
				// 	"Cline responded with only text blocks but has not called attempt_completion yet. Forcing him to continue with task..."
				// )
				nextUserContent = [
					{
						type: "text",
						text: formatResponse.noToolsUsed(),
					},
				]
				this.consecutiveMistakeCount++
			}
		}
	}

	abortTask() {
		this.abort = true // will stop any autonomously running promises
		this.terminalManager.disposeAll()
		this.urlContentFetcher.closeBrowser()
		this.browserSession.closeBrowser()
	}

	// Tools

	async executeCommandTool(command: string): Promise<[boolean, ToolResponse]> {
		const terminalInfo = await this.terminalManager.getOrCreateTerminal(cwd)
		terminalInfo.terminal.show() // weird visual bug when creating new terminals (even manually) where there's an empty space at the top.
		const process = this.terminalManager.runCommand(terminalInfo, command)

		let userFeedback: { text?: string; images?: string[] } | undefined
		let didContinue = false
		const sendCommandOutput = async (line: string): Promise<void> => {
			try {
				const { response, text, images } = await this.ask("command_output", line)
				if (response === "yesButtonClicked") {
					// proceed while running
				} else {
					userFeedback = { text, images }
				}
				didContinue = true
				process.continue() // continue past the await
			} catch {
				// This can only happen if this ask promise was ignored, so ignore this error
			}
		}

		let lines: string[] = []
		process.on("line", (line) => {
			lines.push(line)
			if (!didContinue) {
				sendCommandOutput(line)
			} else {
				this.say("command_output", line)
			}
		})

		let completed = false
		process.once("completed", () => {
			completed = true
		})

		process.once("no_shell_integration", async () => {
			await this.say("shell_integration_warning")
		})

		await process

		// Wait for a short delay to ensure all messages are sent to the webview
		// This delay allows time for non-awaited promises to be created and
		// for their associated messages to be sent to the webview, maintaining
		// the correct order of messages (although the webview is smart about
		// grouping command_output messages despite any gaps anyways)
		await delay(50)

		const { terminalOutputLineLimit } = await this.providerRef.deref()?.getState() ?? {}
		const output = truncateOutput(lines.join('\n'), terminalOutputLineLimit)
		const result = output.trim()

		if (userFeedback) {
			await this.say("user_feedback", userFeedback.text, userFeedback.images)
			return [
				true,
				formatResponse.toolResult(
					`Command is still running in the user's terminal.${
						result.length > 0 ? `\nHere's the output so far:\n${result}` : ""
					}\n\nThe user provided the following feedback:\n<feedback>\n${userFeedback.text}\n</feedback>`,
					userFeedback.images,
				),
			]
		}

		if (completed) {
			return [false, `Command executed.${result.length > 0 ? `\nOutput:\n${result}` : ""}`]
		} else {
			return [
				false,
				`Command is still running in the user's terminal.${
					result.length > 0 ? `\nHere's the output so far:\n${result}` : ""
				}\n\nYou will be updated on the terminal status and new output in the future.`,
			]
		}
	}

	async *attemptApiRequest(previousApiReqIndex: number): ApiStream {
		let mcpHub: McpHub | undefined

		const { mcpEnabled, alwaysApproveResubmit, requestDelaySeconds } = await this.providerRef.deref()?.getState() ?? {}

		if (mcpEnabled ?? true) {
			mcpHub = this.providerRef.deref()?.mcpHub
			if (!mcpHub) {
				throw new Error("MCP hub not available")
			}
			// Wait for MCP servers to be connected before generating system prompt
			await pWaitFor(() => mcpHub!.isConnecting !== true, { timeout: 10_000 }).catch(() => {
				console.error("MCP servers failed to connect in time")
			})
		}

		const { browserViewportSize, preferredLanguage, mode, customPrompts } = await this.providerRef.deref()?.getState() ?? {}
		const systemPrompt = await SYSTEM_PROMPT(
			cwd,
			this.api.getModel().info.supportsComputerUse ?? false,
			mcpHub,
			this.diffStrategy,
			browserViewportSize,
			mode,
			customPrompts
		) + await addCustomInstructions(
			{
				customInstructions: this.customInstructions,
				customPrompts,
				preferredLanguage
			},
			cwd,
			mode
		)

		// If the previous API request's total token usage is close to the context window, truncate the conversation history to free up space for the new request
		if (previousApiReqIndex >= 0) {
			const previousRequest = this.clineMessages[previousApiReqIndex]
			if (previousRequest && previousRequest.text) {
				const { tokensIn, tokensOut, cacheWrites, cacheReads }: ClineApiReqInfo = JSON.parse(
					previousRequest.text,
				)
				const totalTokens = (tokensIn || 0) + (tokensOut || 0) + (cacheWrites || 0) + (cacheReads || 0)
				const contextWindow = this.api.getModel().info.contextWindow || 128_000
				const maxAllowedSize = Math.max(contextWindow - 40_000, contextWindow * 0.8)
				if (totalTokens >= maxAllowedSize) {
					const truncatedMessages = truncateHalfConversation(this.apiConversationHistory)
					await this.overwriteApiConversationHistory(truncatedMessages)
				}
			}
		}

		// Clean conversation history by:
		// 1. Converting to Anthropic.MessageParam by spreading only the API-required properties
		// 2. Converting image blocks to text descriptions if model doesn't support images
		const cleanConversationHistory = this.apiConversationHistory.map(({ role, content }) => {
			// Handle array content (could contain image blocks)
			if (Array.isArray(content)) {
				if (!this.api.getModel().info.supportsImages) {
					// Convert image blocks to text descriptions
					content = content.map(block => {
						if (block.type === 'image') {
							// Convert image blocks to text descriptions
							// Note: We can't access the actual image content/url due to API limitations,
							// but we can indicate that an image was present in the conversation
							return {
								type: 'text',
								text: '[Referenced image in conversation]'
							};
						}
						return block;
					});
				}
			}
			return { role, content }
		})
		const stream = this.api.createMessage(systemPrompt, cleanConversationHistory)
		const iterator = stream[Symbol.asyncIterator]()

		try {
			// awaiting first chunk to see if it will throw an error
			const firstChunk = await iterator.next()
			yield firstChunk.value
		} catch (error) {
			// note that this api_req_failed ask is unique in that we only present this option if the api hasn't streamed any content yet (ie it fails on the first chunk due), as it would allow them to hit a retry button. However if the api failed mid-stream, it could be in any arbitrary state where some tools may have executed, so that error is handled differently and requires cancelling the task entirely.
			if (alwaysApproveResubmit) {
				const errorMsg = error.message ?? "Unknown error"
				const requestDelay = requestDelaySeconds || 5
				// Automatically retry with delay
				// Show countdown timer in error color
				for (let i = requestDelay; i > 0; i--) {
					await this.say("api_req_retry_delayed", `${errorMsg}\n\nRetrying in ${i} seconds...`, undefined, true)
					await delay(1000)
				}
				await this.say("api_req_retry_delayed", `${errorMsg}\n\nRetrying now...`, undefined, false)
				// delegate generator output from the recursive call
				yield* this.attemptApiRequest(previousApiReqIndex)
				return
			} else {
				const { response } = await this.ask(
					"api_req_failed",
					error.message ?? JSON.stringify(serializeError(error), null, 2),
				)
				if (response !== "yesButtonClicked") {
					// this will never happen since if noButtonClicked, we will clear current task, aborting this instance
					throw new Error("API request failed")
				}
				await this.say("api_req_retried")
				// delegate generator output from the recursive call
				yield* this.attemptApiRequest(previousApiReqIndex)
				return
			}
		}

		// no error, so we can continue to yield all remaining chunks
		// (needs to be placed outside of try/catch since it we want caller to handle errors not with api_req_failed as that is reserved for first chunk failures only)
		// this delegates to another generator or iterable object. In this case, it's saying "yield all remaining values from this iterator". This effectively passes along all subsequent chunks from the original stream.
		yield* iterator
	}

	async presentAssistantMessage() {
		if (this.abort) {
			throw new Error("Cline instance aborted")
		}

		if (this.presentAssistantMessageLocked) {
			this.presentAssistantMessageHasPendingUpdates = true
			return
		}
		this.presentAssistantMessageLocked = true
		this.presentAssistantMessageHasPendingUpdates = false

		if (this.currentStreamingContentIndex >= this.assistantMessageContent.length) {
			// this may happen if the last content block was completed before streaming could finish. if streaming is finished, and we're out of bounds then this means we already presented/executed the last content block and are ready to continue to next request
			if (this.didCompleteReadingStream) {
				this.userMessageContentReady = true
			}
			// console.log("no more content blocks to stream! this shouldn't happen?")
			this.presentAssistantMessageLocked = false
			return
			//throw new Error("No more content blocks to stream! This shouldn't happen...") // remove and just return after testing
		}

		const block = cloneDeep(this.assistantMessageContent[this.currentStreamingContentIndex]) // need to create copy bc while stream is updating the array, it could be updating the reference block properties too
		switch (block.type) {
			case "text": {
				if (this.didRejectTool || this.didAlreadyUseTool) {
					break
				}
				let content = block.content
				if (content) {
					// (have to do this for partial and complete since sending content in thinking tags to markdown renderer will automatically be removed)
					// Remove end substrings of <thinking or </thinking (below xml parsing is only for opening tags)
					// (this is done with the xml parsing below now, but keeping here for reference)
					// content = content.replace(/<\/?t(?:h(?:i(?:n(?:k(?:i(?:n(?:g)?)?)?)?$/, "")
					// Remove all instances of <thinking> (with optional line break after) and </thinking> (with optional line break before)
					// - Needs to be separate since we dont want to remove the line break before the first tag
					// - Needs to happen before the xml parsing below
					content = content.replace(/<thinking>\s?/g, "")
					content = content.replace(/\s?<\/thinking>/g, "")

					// Remove partial XML tag at the very end of the content (for tool use and thinking tags)
					// (prevents scrollview from jumping when tags are automatically removed)
					const lastOpenBracketIndex = content.lastIndexOf("<")
					if (lastOpenBracketIndex !== -1) {
						const possibleTag = content.slice(lastOpenBracketIndex)
						// Check if there's a '>' after the last '<' (i.e., if the tag is complete) (complete thinking and tool tags will have been removed by now)
						const hasCloseBracket = possibleTag.includes(">")
						if (!hasCloseBracket) {
							// Extract the potential tag name
							let tagContent: string
							if (possibleTag.startsWith("</")) {
								tagContent = possibleTag.slice(2).trim()
							} else {
								tagContent = possibleTag.slice(1).trim()
							}
							// Check if tagContent is likely an incomplete tag name (letters and underscores only)
							const isLikelyTagName = /^[a-zA-Z_]+$/.test(tagContent)
							// Preemptively remove < or </ to keep from these artifacts showing up in chat (also handles closing thinking tags)
							const isOpeningOrClosing = possibleTag === "<" || possibleTag === "</"
							// If the tag is incomplete and at the end, remove it from the content
							if (isOpeningOrClosing || isLikelyTagName) {
								content = content.slice(0, lastOpenBracketIndex).trim()
							}
						}
					}
				}
				await this.say("text", content, undefined, block.partial)
				break
			}
			case "tool_use":
				const toolDescription = () => {
					switch (block.name) {
						case "execute_command":
							return `[${block.name} for '${block.params.command}']`
						case "read_file":
							return `[${block.name} for '${block.params.path}']`
						case "write_to_file":
							return `[${block.name} for '${block.params.path}']`
						case "apply_diff":
							return `[${block.name} for '${block.params.path}']`
						case "search_files":
							return `[${block.name} for '${block.params.regex}'${
								block.params.file_pattern ? ` in '${block.params.file_pattern}'` : ""
							}]`
						case "list_files":
							return `[${block.name} for '${block.params.path}']`
						case "list_code_definition_names":
							return `[${block.name} for '${block.params.path}']`
						case "browser_action":
							return `[${block.name} for '${block.params.action}']`
						case "use_mcp_tool":
							return `[${block.name} for '${block.params.server_name}']`
						case "access_mcp_resource":
							return `[${block.name} for '${block.params.server_name}']`
						case "ask_followup_question":
							return `[${block.name} for '${block.params.question}']`
						case "attempt_completion":
							return `[${block.name}]`
					}
				}

				if (this.didRejectTool) {
					// ignore any tool content after user has rejected tool once
					if (!block.partial) {
						this.userMessageContent.push({
							type: "text",
							text: `Skipping tool ${toolDescription()} due to user rejecting a previous tool.`,
						})
					} else {
						// partial tool after user rejected a previous tool
						this.userMessageContent.push({
							type: "text",
							text: `Tool ${toolDescription()} was interrupted and not executed due to user rejecting a previous tool.`,
						})
					}
					break
				}

				if (this.didAlreadyUseTool) {
					// ignore any content after a tool has already been used
					this.userMessageContent.push({
						type: "text",
						text: `Tool [${block.name}] was not executed because a tool has already been used in this message. Only one tool may be used per message. You must assess the first tool's result before proceeding to use the next tool.`,
					})
					break
				}

				const pushToolResult = (content: ToolResponse) => {
					this.userMessageContent.push({
						type: "text",
						text: `${toolDescription()} Result:`,
					})
					if (typeof content === "string") {
						this.userMessageContent.push({
							type: "text",
							text: content || "(tool did not return anything)",
						})
					} else {
						this.userMessageContent.push(...content)
					}
					// once a tool result has been collected, ignore all other tool uses since we should only ever present one tool result per message
					this.didAlreadyUseTool = true
				}

				const askApproval = async (type: ClineAsk, partialMessage?: string) => {
					const { response, text, images } = await this.ask(type, partialMessage, false)
					if (response !== "yesButtonClicked") {
						if (response === "messageResponse") {
							await this.say("user_feedback", text, images)
							pushToolResult(
								formatResponse.toolResult(formatResponse.toolDeniedWithFeedback(text), images),
							)
							// this.userMessageContent.push({
							// 	type: "text",
							// 	text: `${toolDescription()}`,
							// })
							// this.toolResults.push({
							// 	type: "tool_result",
							// 	tool_use_id: toolUseId,
							// 	content: this.formatToolResponseWithImages(
							// 		await this.formatToolDeniedFeedback(text),
							// 		images
							// 	),
							// })
							this.didRejectTool = true
							return false
						}
						pushToolResult(formatResponse.toolDenied())
						// this.toolResults.push({
						// 	type: "tool_result",
						// 	tool_use_id: toolUseId,
						// 	content: await this.formatToolDenied(),
						// })
						this.didRejectTool = true
						return false
					}
					return true
				}

				const handleError = async (action: string, error: Error) => {
					const errorString = `Error ${action}: ${JSON.stringify(serializeError(error))}`
					await this.say(
						"error",
						`Error ${action}:\n${error.message ?? JSON.stringify(serializeError(error), null, 2)}`,
					)
					// this.toolResults.push({
					// 	type: "tool_result",
					// 	tool_use_id: toolUseId,
					// 	content: await this.formatToolError(errorString),
					// })
					pushToolResult(formatResponse.toolError(errorString))
				}

				// If block is partial, remove partial closing tag so its not presented to user
				const removeClosingTag = (tag: ToolParamName, text?: string) => {
					if (!block.partial) {
						return text || ""
					}
					if (!text) {
						return ""
					}
					// This regex dynamically constructs a pattern to match the closing tag:
					// - Optionally matches whitespace before the tag
					// - Matches '<' or '</' optionally followed by any subset of characters from the tag name
					const tagRegex = new RegExp(
						`\\s?<\/?${tag
							.split("")
							.map((char) => `(?:${char})?`)
							.join("")}$`,
						"g",
					)
					return text.replace(tagRegex, "")
				}

				if (block.name !== "browser_action") {
					await this.browserSession.closeBrowser()
				}

				// Validate tool use based on current mode
				const { mode } = await this.providerRef.deref()?.getState() ?? {}
				try {
					validateToolUse(block.name, mode ?? codeMode)
				} catch (error) {
					this.consecutiveMistakeCount++
					pushToolResult(formatResponse.toolError(error.message))
					break
				}

				switch (block.name) {
					case "write_to_file": {
						const relPath: string | undefined = block.params.path
						let newContent: string | undefined = block.params.content
						let predictedLineCount: number | undefined = parseInt(block.params.line_count ?? "0")
						if (!relPath || !newContent) {
							// checking for newContent ensure relPath is complete
							// wait so we can determine if it's a new file or editing an existing file
							break
						}
						// Check if file exists using cached map or fs.access
						let fileExists: boolean
						if (this.diffViewProvider.editType !== undefined) {
							fileExists = this.diffViewProvider.editType === "modify"
						} else {
							const absolutePath = path.resolve(cwd, relPath)
							fileExists = await fileExistsAtPath(absolutePath)
							this.diffViewProvider.editType = fileExists ? "modify" : "create"
						}

						// pre-processing newContent for cases where weaker models might add artifacts like markdown codeblock markers (deepseek/llama) or extra escape characters (gemini)
						if (newContent.startsWith("```")) {
							// this handles cases where it includes language specifiers like ```python ```js
							newContent = newContent.split("\n").slice(1).join("\n").trim()
						}
						if (newContent.endsWith("```")) {
							newContent = newContent.split("\n").slice(0, -1).join("\n").trim()
						}

						if (!this.api.getModel().id.includes("claude")) {
							// it seems not just llama models are doing this, but also gemini and potentially others
							if (
								newContent.includes("&gt;") ||
								newContent.includes("&lt;") ||
								newContent.includes("&quot;")
							) {
								newContent = newContent
									.replace(/&gt;/g, ">")
									.replace(/&lt;/g, "<")
									.replace(/&quot;/g, '"')
							}
						}

						const sharedMessageProps: ClineSayTool = {
							tool: fileExists ? "editedExistingFile" : "newFileCreated",
							path: getReadablePath(cwd, removeClosingTag("path", relPath)),
						}
						try {
							if (block.partial) {
								// update gui message
								const partialMessage = JSON.stringify(sharedMessageProps)
								await this.ask("tool", partialMessage, block.partial).catch(() => {})
								// update editor
								if (!this.diffViewProvider.isEditing) {
									// open the editor and prepare to stream content in
									await this.diffViewProvider.open(relPath)
								}
								// editor is open, stream content in
								await this.diffViewProvider.update(everyLineHasLineNumbers(newContent) ? stripLineNumbers(newContent) : newContent, false)
								break
							} else {
								if (!relPath) {
									this.consecutiveMistakeCount++
									pushToolResult(await this.sayAndCreateMissingParamError("write_to_file", "path"))
									await this.diffViewProvider.reset()
									break
								}
								if (!newContent) {
									this.consecutiveMistakeCount++
									pushToolResult(await this.sayAndCreateMissingParamError("write_to_file", "content"))
									await this.diffViewProvider.reset()
									break
								}
								if (!predictedLineCount) {
									this.consecutiveMistakeCount++
									pushToolResult(await this.sayAndCreateMissingParamError("write_to_file", "line_count"))
									await this.diffViewProvider.reset()
									break
								}
								this.consecutiveMistakeCount = 0

								// if isEditingFile false, that means we have the full contents of the file already.
								// it's important to note how this function works, you can't make the assumption that the block.partial conditional will always be called since it may immediately get complete, non-partial data. So this part of the logic will always be called.
								// in other words, you must always repeat the block.partial logic here
								if (!this.diffViewProvider.isEditing) {
									// show gui message before showing edit animation
									const partialMessage = JSON.stringify(sharedMessageProps)
									await this.ask("tool", partialMessage, true).catch(() => {}) // sending true for partial even though it's not a partial, this shows the edit row before the content is streamed into the editor
									await this.diffViewProvider.open(relPath)
								}
								await this.diffViewProvider.update(everyLineHasLineNumbers(newContent) ? stripLineNumbers(newContent) : newContent, true)
								await delay(300) // wait for diff view to update
								this.diffViewProvider.scrollToFirstDiff()

								// Check for code omissions before proceeding
								if (detectCodeOmission(this.diffViewProvider.originalContent || "", newContent, predictedLineCount)) {
									if (this.diffStrategy) {
										await this.diffViewProvider.revertChanges()
										pushToolResult(formatResponse.toolError(
											`Content appears to be truncated (file has ${newContent.split("\n").length} lines but was predicted to have ${predictedLineCount} lines), and found comments indicating omitted code (e.g., '// rest of code unchanged', '/* previous code */'). Please provide the complete file content without any omissions if possible, or otherwise use the 'apply_diff' tool to apply the diff to the original file.`
										))
										break
									} else {
										vscode.window
											.showWarningMessage(
												"Potential code truncation detected. This happens when the AI reaches its max output limit.",
												"Follow this guide to fix the issue",
											)
											.then((selection) => {
												if (selection === "Follow this guide to fix the issue") {
													vscode.env.openExternal(
														vscode.Uri.parse(
															"https://github.com/cline/cline/wiki/Troubleshooting-%E2%80%90-Cline-Deleting-Code-with-%22Rest-of-Code-Here%22-Comments",
														),
													)
												}
											})
									}
								}

								const completeMessage = JSON.stringify({
									...sharedMessageProps,
									content: fileExists ? undefined : newContent,
									diff: fileExists
										? formatResponse.createPrettyPatch(
												relPath,
												this.diffViewProvider.originalContent,
												newContent,
											)
										: undefined,
								} satisfies ClineSayTool)
								const didApprove = await askApproval("tool", completeMessage)
								if (!didApprove) {
									await this.diffViewProvider.revertChanges()
									break
								}
								const { newProblemsMessage, userEdits, finalContent } =
									await this.diffViewProvider.saveChanges()
								this.didEditFile = true // used to determine if we should wait for busy terminal to update before sending api request
								if (userEdits) {
									await this.say(
										"user_feedback_diff",
										JSON.stringify({
											tool: fileExists ? "editedExistingFile" : "newFileCreated",
											path: getReadablePath(cwd, relPath),
											diff: userEdits,
										} satisfies ClineSayTool),
									)
									pushToolResult(
										`The user made the following updates to your content:\n\n${userEdits}\n\n` +
											`The updated content, which includes both your original modifications and the user's edits, has been successfully saved to ${relPath.toPosix()}. Here is the full, updated content of the file, including line numbers:\n\n` +
											`<final_file_content path="${relPath.toPosix()}">\n${addLineNumbers(finalContent || '')}\n</final_file_content>\n\n` +
											`Please note:\n` +
											`1. You do not need to re-write the file with these changes, as they have already been applied.\n` +
											`2. Proceed with the task using this updated file content as the new baseline.\n` +
											`3. If the user's edits have addressed part of the task or changed the requirements, adjust your approach accordingly.` +
											`${newProblemsMessage}`,
									)
								} else {
									pushToolResult(
										`The content was successfully saved to ${relPath.toPosix()}.${newProblemsMessage}`,
									)
								}
								await this.diffViewProvider.reset()
								break
							}
						} catch (error) {
							await handleError("writing file", error)
							await this.diffViewProvider.reset()
							break
						}
					}
					case "apply_diff": {
						const relPath: string | undefined = block.params.path
						const diffContent: string | undefined = block.params.diff

						const sharedMessageProps: ClineSayTool = {
							tool: "appliedDiff",
							path: getReadablePath(cwd, removeClosingTag("path", relPath)),
						}

						try {
							if (block.partial) {
								// update gui message
								const partialMessage = JSON.stringify(sharedMessageProps)
								await this.ask("tool", partialMessage, block.partial).catch(() => {})
								break
							} else {
								if (!relPath) {
									this.consecutiveMistakeCount++
									pushToolResult(await this.sayAndCreateMissingParamError("apply_diff", "path"))
									break
								}
								if (!diffContent) {
									this.consecutiveMistakeCount++
									pushToolResult(await this.sayAndCreateMissingParamError("apply_diff", "diff"))
									break
								}

								const absolutePath = path.resolve(cwd, relPath)
								const fileExists = await fileExistsAtPath(absolutePath)

								if (!fileExists) {
									this.consecutiveMistakeCount++
									const formattedError = `File does not exist at path: ${absolutePath}\n\n<error_details>\nThe specified file could not be found. Please verify the file path and try again.\n</error_details>`
									await this.say("error", formattedError)
									pushToolResult(formattedError)
									break
								}

								const originalContent = await fs.readFile(absolutePath, "utf-8")

								// Apply the diff to the original content
								const diffResult = await this.diffStrategy?.applyDiff(
									originalContent, 
									diffContent, 
									parseInt(block.params.start_line ?? ''), 
									parseInt(block.params.end_line ?? '')
								) ?? {
									success: false,
									error: "No diff strategy available"
								}
								console.log("diffResult", diffResult)
								if (!diffResult.success) {
									this.consecutiveMistakeCount++
									const currentCount = (this.consecutiveMistakeCountForApplyDiff.get(relPath) || 0) + 1
									this.consecutiveMistakeCountForApplyDiff.set(relPath, currentCount)
									const errorDetails = diffResult.details ? JSON.stringify(diffResult.details, null, 2) : ''
									const formattedError = `Unable to apply diff to file: ${absolutePath}\n\n<error_details>\n${diffResult.error}${errorDetails ? `\n\nDetails:\n${errorDetails}` : ''}\n</error_details>`
									if (currentCount >= 2) {
										await this.say("error", formattedError)
									}
									pushToolResult(formattedError)
									break
								}

								this.consecutiveMistakeCount = 0
								this.consecutiveMistakeCountForApplyDiff.delete(relPath)
								// Show diff view before asking for approval
								this.diffViewProvider.editType = "modify"
								await this.diffViewProvider.open(relPath);
								await this.diffViewProvider.update(diffResult.content, true);
								await this.diffViewProvider.scrollToFirstDiff();

								const completeMessage = JSON.stringify({
									...sharedMessageProps,
									diff: diffContent,
								} satisfies ClineSayTool)

								const didApprove = await askApproval("tool", completeMessage)
								if (!didApprove) {
									await this.diffViewProvider.revertChanges() // This likely handles closing the diff view
									break
								}

								const { newProblemsMessage, userEdits, finalContent } =
									await this.diffViewProvider.saveChanges()
								this.didEditFile = true // used to determine if we should wait for busy terminal to update before sending api request
								if (userEdits) {
									await this.say(
										"user_feedback_diff",
										JSON.stringify({
											tool: fileExists ? "editedExistingFile" : "newFileCreated",
											path: getReadablePath(cwd, relPath),
											diff: userEdits,
										} satisfies ClineSayTool),
									)
									pushToolResult(
										`The user made the following updates to your content:\n\n${userEdits}\n\n` +
											`The updated content, which includes both your original modifications and the user's edits, has been successfully saved to ${relPath.toPosix()}. Here is the full, updated content of the file, including line numbers:\n\n` +
											`<final_file_content path="${relPath.toPosix()}">\n${addLineNumbers(finalContent || '')}\n</final_file_content>\n\n` +
											`Please note:\n` +
											`1. You do not need to re-write the file with these changes, as they have already been applied.\n` +
											`2. Proceed with the task using this updated file content as the new baseline.\n` +
											`3. If the user's edits have addressed part of the task or changed the requirements, adjust your approach accordingly.` +
											`${newProblemsMessage}`,
									)
								} else {
									pushToolResult(`Changes successfully applied to ${relPath.toPosix()}:\n\n${newProblemsMessage}`)
								}
								await this.diffViewProvider.reset()
								break
							}
						} catch (error) {
							await handleError("applying diff", error)
							await this.diffViewProvider.reset()
							break
						}
					}
					case "read_file": {
						const relPath: string | undefined = block.params.path
						const sharedMessageProps: ClineSayTool = {
							tool: "readFile",
							path: getReadablePath(cwd, removeClosingTag("path", relPath)),
						}
						try {
							if (block.partial) {
								const partialMessage = JSON.stringify({
									...sharedMessageProps,
									content: undefined,
								} satisfies ClineSayTool)
								await this.ask("tool", partialMessage, block.partial).catch(() => {})
								break
							} else {
								if (!relPath) {
									this.consecutiveMistakeCount++
									pushToolResult(await this.sayAndCreateMissingParamError("read_file", "path"))
									break
								}
								this.consecutiveMistakeCount = 0
								const absolutePath = path.resolve(cwd, relPath)
								const completeMessage = JSON.stringify({
									...sharedMessageProps,
									content: absolutePath,
								} satisfies ClineSayTool)
								const didApprove = await askApproval("tool", completeMessage)
								if (!didApprove) {
									break
								}
								// now execute the tool like normal
								const content = await extractTextFromFile(absolutePath)
								pushToolResult(content)
								break
							}
						} catch (error) {
							await handleError("reading file", error)
							break
						}
					}
					case "list_files": {
						const relDirPath: string | undefined = block.params.path
						const recursiveRaw: string | undefined = block.params.recursive
						const recursive = recursiveRaw?.toLowerCase() === "true"
						const sharedMessageProps: ClineSayTool = {
							tool: !recursive ? "listFilesTopLevel" : "listFilesRecursive",
							path: getReadablePath(cwd, removeClosingTag("path", relDirPath)),
						}
						try {
							if (block.partial) {
								const partialMessage = JSON.stringify({
									...sharedMessageProps,
									content: "",
								} satisfies ClineSayTool)
								await this.ask("tool", partialMessage, block.partial).catch(() => {})
								break
							} else {
								if (!relDirPath) {
									this.consecutiveMistakeCount++
									pushToolResult(await this.sayAndCreateMissingParamError("list_files", "path"))
									break
								}
								this.consecutiveMistakeCount = 0
								const absolutePath = path.resolve(cwd, relDirPath)
								const [files, didHitLimit] = await listFiles(absolutePath, recursive, 200)
								const result = formatResponse.formatFilesList(absolutePath, files, didHitLimit)
								const completeMessage = JSON.stringify({
									...sharedMessageProps,
									content: result,
								} satisfies ClineSayTool)
								const didApprove = await askApproval("tool", completeMessage)
								if (!didApprove) {
									break
								}
								pushToolResult(result)
								break
							}
						} catch (error) {
							await handleError("listing files", error)
							break
						}
					}
					case "list_code_definition_names": {
						const relDirPath: string | undefined = block.params.path
						const sharedMessageProps: ClineSayTool = {
							tool: "listCodeDefinitionNames",
							path: getReadablePath(cwd, removeClosingTag("path", relDirPath)),
						}
						try {
							if (block.partial) {
								const partialMessage = JSON.stringify({
									...sharedMessageProps,
									content: "",
								} satisfies ClineSayTool)
								await this.ask("tool", partialMessage, block.partial).catch(() => {})
								break
							} else {
								if (!relDirPath) {
									this.consecutiveMistakeCount++
									pushToolResult(
										await this.sayAndCreateMissingParamError("list_code_definition_names", "path"),
									)
									break
								}
								this.consecutiveMistakeCount = 0
								const absolutePath = path.resolve(cwd, relDirPath)
								const result = await parseSourceCodeForDefinitionsTopLevel(absolutePath)
								const completeMessage = JSON.stringify({
									...sharedMessageProps,
									content: result,
								} satisfies ClineSayTool)
								const didApprove = await askApproval("tool", completeMessage)
								if (!didApprove) {
									break
								}
								pushToolResult(result)
								break
							}
						} catch (error) {
							await handleError("parsing source code definitions", error)
							break
						}
					}
					case "search_files": {
						const relDirPath: string | undefined = block.params.path
						const regex: string | undefined = block.params.regex
						const filePattern: string | undefined = block.params.file_pattern
						const sharedMessageProps: ClineSayTool = {
							tool: "searchFiles",
							path: getReadablePath(cwd, removeClosingTag("path", relDirPath)),
							regex: removeClosingTag("regex", regex),
							filePattern: removeClosingTag("file_pattern", filePattern),
						}
						try {
							if (block.partial) {
								const partialMessage = JSON.stringify({
									...sharedMessageProps,
									content: "",
								} satisfies ClineSayTool)
								await this.ask("tool", partialMessage, block.partial).catch(() => {})
								break
							} else {
								if (!relDirPath) {
									this.consecutiveMistakeCount++
									pushToolResult(await this.sayAndCreateMissingParamError("search_files", "path"))
									break
								}
								if (!regex) {
									this.consecutiveMistakeCount++
									pushToolResult(await this.sayAndCreateMissingParamError("search_files", "regex"))
									break
								}
								this.consecutiveMistakeCount = 0
								const absolutePath = path.resolve(cwd, relDirPath)
								const results = await regexSearchFiles(cwd, absolutePath, regex, filePattern)
								const completeMessage = JSON.stringify({
									...sharedMessageProps,
									content: results,
								} satisfies ClineSayTool)
								const didApprove = await askApproval("tool", completeMessage)
								if (!didApprove) {
									break
								}
								pushToolResult(results)
								break
							}
						} catch (error) {
							await handleError("searching files", error)
							break
						}
					}
					case "browser_action": {
						const action: BrowserAction | undefined = block.params.action as BrowserAction
						const url: string | undefined = block.params.url
						const coordinate: string | undefined = block.params.coordinate
						const text: string | undefined = block.params.text
						if (!action || !browserActions.includes(action)) {
							// checking for action to ensure it is complete and valid
							if (!block.partial) {
								// if the block is complete and we don't have a valid action this is a mistake
								this.consecutiveMistakeCount++
								pushToolResult(await this.sayAndCreateMissingParamError("browser_action", "action"))
								await this.browserSession.closeBrowser()
							}
							break
						}

						try {
							if (block.partial) {
								if (action === "launch") {
									await this.ask(
										"browser_action_launch",
										removeClosingTag("url", url),
										block.partial
									).catch(() => {})
								} else {
									await this.say(
										"browser_action",
										JSON.stringify({
											action: action as BrowserAction,
											coordinate: removeClosingTag("coordinate", coordinate),
											text: removeClosingTag("text", text),
										} satisfies ClineSayBrowserAction),
										undefined,
										block.partial,
									)
								}
								break
							} else {
								let browserActionResult: BrowserActionResult
								if (action === "launch") {
									if (!url) {
										this.consecutiveMistakeCount++
										pushToolResult(
											await this.sayAndCreateMissingParamError("browser_action", "url"),
										)
										await this.browserSession.closeBrowser()
										break
									}
									this.consecutiveMistakeCount = 0
									const didApprove = await askApproval("browser_action_launch", url)
									if (!didApprove) {
										break
									}

									// NOTE: it's okay that we call this message since the partial inspect_site is finished streaming. The only scenario we have to avoid is sending messages WHILE a partial message exists at the end of the messages array. For example the api_req_finished message would interfere with the partial message, so we needed to remove that.
									// await this.say("inspect_site_result", "") // no result, starts the loading spinner waiting for result
									await this.say("browser_action_result", "") // starts loading spinner

									await this.browserSession.launchBrowser()
									browserActionResult = await this.browserSession.navigateToUrl(url)
								} else {
									if (action === "click") {
										if (!coordinate) {
											this.consecutiveMistakeCount++
											pushToolResult(
												await this.sayAndCreateMissingParamError(
													"browser_action",
													"coordinate",
												),
											)
											await this.browserSession.closeBrowser()
											break // can't be within an inner switch
										}
									}
									if (action === "type") {
										if (!text) {
											this.consecutiveMistakeCount++
											pushToolResult(
												await this.sayAndCreateMissingParamError("browser_action", "text"),
											)
											await this.browserSession.closeBrowser()
											break
										}
									}
									this.consecutiveMistakeCount = 0
									await this.say(
										"browser_action",
										JSON.stringify({
											action: action as BrowserAction,
											coordinate,
											text,
										} satisfies ClineSayBrowserAction),
										undefined,
										false,
									)
									switch (action) {
										case "click":
											browserActionResult = await this.browserSession.click(coordinate!)
											break
										case "type":
											browserActionResult = await this.browserSession.type(text!)
											break
										case "scroll_down":
											browserActionResult = await this.browserSession.scrollDown()
											break
										case "scroll_up":
											browserActionResult = await this.browserSession.scrollUp()
											break
										case "close":
											browserActionResult = await this.browserSession.closeBrowser()
											break
									}
								}

								switch (action) {
									case "launch":
									case "click":
									case "type":
									case "scroll_down":
									case "scroll_up":
										await this.say("browser_action_result", JSON.stringify(browserActionResult))
										pushToolResult(
											formatResponse.toolResult(
												`The browser action has been executed. The console logs and screenshot have been captured for your analysis.\n\nConsole logs:\n${
													browserActionResult.logs || "(No new logs)"
												}\n\n(REMEMBER: if you need to proceed to using non-\`browser_action\` tools or launch a new browser, you MUST first close this browser. For example, if after analyzing the logs and screenshot you need to edit a file, you must first close the browser before you can use the write_to_file tool.)`,
												browserActionResult.screenshot ? [browserActionResult.screenshot] : [],
											),
										)
										break
									case "close":
										pushToolResult(
											formatResponse.toolResult(
												`The browser has been closed. You may now proceed to using other tools.`,
											),
										)
										break
								}
								break
							}
						} catch (error) {
							await this.browserSession.closeBrowser() // if any error occurs, the browser session is terminated
							await handleError("executing browser action", error)
							break
						}
					}
					case "execute_command": {
						const command: string | undefined = block.params.command
						try {
							if (block.partial) {
								await this.ask("command", removeClosingTag("command", command), block.partial).catch(
									() => {}
								)
								break
							} else {
								if (!command) {
									this.consecutiveMistakeCount++
									pushToolResult(
										await this.sayAndCreateMissingParamError("execute_command", "command"),
									)
									break
								}
								this.consecutiveMistakeCount = 0

								const didApprove = await askApproval("command", command)
								if (!didApprove) {
									break
								}
								const [userRejected, result] = await this.executeCommandTool(command)
								if (userRejected) {
									this.didRejectTool = true
								}
								pushToolResult(result)
								break
							}
						} catch (error) {
							await handleError("executing command", error)
							break
						}
					}
					case "use_mcp_tool": {
						const server_name: string | undefined = block.params.server_name
						const tool_name: string | undefined = block.params.tool_name
						const mcp_arguments: string | undefined = block.params.arguments
						try {
							if (block.partial) {
								const partialMessage = JSON.stringify({
									type: "use_mcp_tool",
									serverName: removeClosingTag("server_name", server_name),
									toolName: removeClosingTag("tool_name", tool_name),
									arguments: removeClosingTag("arguments", mcp_arguments),
								} satisfies ClineAskUseMcpServer)
								await this.ask("use_mcp_server", partialMessage, block.partial).catch(() => {})
								break
							} else {
								if (!server_name) {
									this.consecutiveMistakeCount++
									pushToolResult(
										await this.sayAndCreateMissingParamError("use_mcp_tool", "server_name"),
									)
									break
								}
								if (!tool_name) {
									this.consecutiveMistakeCount++
									pushToolResult(
										await this.sayAndCreateMissingParamError("use_mcp_tool", "tool_name"),
									)
									break
								}
								// arguments are optional, but if they are provided they must be valid JSON
								// if (!mcp_arguments) {
								// 	this.consecutiveMistakeCount++
								// 	pushToolResult(await this.sayAndCreateMissingParamError("use_mcp_tool", "arguments"))
								// 	break
								// }
								let parsedArguments: Record<string, unknown> | undefined
								if (mcp_arguments) {
									try {
										parsedArguments = JSON.parse(mcp_arguments)
									} catch (error) {
										this.consecutiveMistakeCount++
										await this.say(
											"error",
											`Cline tried to use ${tool_name} with an invalid JSON argument. Retrying...`,
										)
										pushToolResult(
											formatResponse.toolError(
												formatResponse.invalidMcpToolArgumentError(server_name, tool_name),
											),
										)
										break
									}
								}
								this.consecutiveMistakeCount = 0
								const completeMessage = JSON.stringify({
									type: "use_mcp_tool",
									serverName: server_name,
									toolName: tool_name,
									arguments: mcp_arguments,
								} satisfies ClineAskUseMcpServer)
								const didApprove = await askApproval("use_mcp_server", completeMessage)
								if (!didApprove) {
									break
								}
								// now execute the tool
								await this.say("mcp_server_request_started") // same as browser_action_result
								const toolResult = await this.providerRef
									.deref()
									?.mcpHub?.callTool(server_name, tool_name, parsedArguments)

								// TODO: add progress indicator and ability to parse images and non-text responses
								const toolResultPretty =
									(toolResult?.isError ? "Error:\n" : "") +
										toolResult?.content
											.map((item) => {
												if (item.type === "text") {
													return item.text
												}
												if (item.type === "resource") {
													const { blob, ...rest } = item.resource
													return JSON.stringify(rest, null, 2)
												}
												return ""
											})
											.filter(Boolean)
											.join("\n\n") || "(No response)"
								await this.say("mcp_server_response", toolResultPretty)
								pushToolResult(formatResponse.toolResult(toolResultPretty))
								break
							}
						} catch (error) {
							await handleError("executing MCP tool", error)
							break
						}
					}
					case "access_mcp_resource": {
						const server_name: string | undefined = block.params.server_name
						const uri: string | undefined = block.params.uri
						try {
							if (block.partial) {
								const partialMessage = JSON.stringify({
									type: "access_mcp_resource",
									serverName: removeClosingTag("server_name", server_name),
									uri: removeClosingTag("uri", uri),
								} satisfies ClineAskUseMcpServer)
								await this.ask("use_mcp_server", partialMessage, block.partial).catch(() => {})
								break
							} else {
								if (!server_name) {
									this.consecutiveMistakeCount++
									pushToolResult(
										await this.sayAndCreateMissingParamError("access_mcp_resource", "server_name"),
									)
									break
								}
								if (!uri) {
									this.consecutiveMistakeCount++
									pushToolResult(
										await this.sayAndCreateMissingParamError("access_mcp_resource", "uri"),
									)
									break
								}
								this.consecutiveMistakeCount = 0
								const completeMessage = JSON.stringify({
									type: "access_mcp_resource",
									serverName: server_name,
									uri,
								} satisfies ClineAskUseMcpServer)
								const didApprove = await askApproval("use_mcp_server", completeMessage)
								if (!didApprove) {
									break
								}
								// now execute the tool
								await this.say("mcp_server_request_started")
								const resourceResult = await this.providerRef
									.deref()
									?.mcpHub?.readResource(server_name, uri)
								const resourceResultPretty =
									resourceResult?.contents
										.map((item) => {
											if (item.text) {
												return item.text
											}
											return ""
										})
										.filter(Boolean)
										.join("\n\n") || "(Empty response)"
								await this.say("mcp_server_response", resourceResultPretty)
								pushToolResult(formatResponse.toolResult(resourceResultPretty))
								break
							}
						} catch (error) {
							await handleError("accessing MCP resource", error)
							break
						}
					}
					case "ask_followup_question": {
						const question: string | undefined = block.params.question
						try {
							if (block.partial) {
								await this.ask("followup", removeClosingTag("question", question), block.partial).catch(
									() => {},
								)
								break
							} else {
								if (!question) {
									this.consecutiveMistakeCount++
									pushToolResult(
										await this.sayAndCreateMissingParamError("ask_followup_question", "question"),
									)
									break
								}
								this.consecutiveMistakeCount = 0
								const { text, images } = await this.ask("followup", question, false)
								await this.say("user_feedback", text ?? "", images)
								pushToolResult(formatResponse.toolResult(`<answer>\n${text}\n</answer>`, images))
								break
							}
						} catch (error) {
							await handleError("asking question", error)
							break
						}
					}
					case "attempt_completion": {
						/*
						this.consecutiveMistakeCount = 0
						let resultToSend = result
						if (command) {
							await this.say("completion_result", resultToSend)
							// TODO: currently we don't handle if this command fails, it could be useful to let cline know and retry
							const [didUserReject, commandResult] = await this.executeCommand(command, true)
							// if we received non-empty string, the command was rejected or failed
							if (commandResult) {
								return [didUserReject, commandResult]
							}
							resultToSend = ""
						}
						const { response, text, images } = await this.ask("completion_result", resultToSend) // this prompts webview to show 'new task' button, and enable text input (which would be the 'text' here)
						if (response === "yesButtonClicked") {
							return [false, ""] // signals to recursive loop to stop (for now this never happens since yesButtonClicked will trigger a new task)
						}
						await this.say("user_feedback", text ?? "", images)
						return [
						*/
						const result: string | undefined = block.params.result
						const command: string | undefined = block.params.command
						try {
							const lastMessage = this.clineMessages.at(-1)
							if (block.partial) {
								if (command) {
									// the attempt_completion text is done, now we're getting command
									// remove the previous partial attempt_completion ask, replace with say, post state to webview, then stream command

									// const secondLastMessage = this.clineMessages.at(-2)
									if (lastMessage && lastMessage.ask === "command") {
										// update command
										await this.ask(
											"command",
											removeClosingTag("command", command),
											block.partial,
										).catch(() => {})
									} else {
										// last message is completion_result
										// we have command string, which means we have the result as well, so finish it (doesnt have to exist yet)
										await this.say(
											"completion_result",
											removeClosingTag("result", result),
											undefined,
											false,
										)
										await this.ask(
											"command",
											removeClosingTag("command", command),
											block.partial,
										).catch(() => {})
									}
								} else {
									// no command, still outputting partial result
									await this.say(
										"completion_result",
										removeClosingTag("result", result),
										undefined,
										block.partial,
									)
								}
								break
							} else {
								if (!result) {
									this.consecutiveMistakeCount++
									pushToolResult(
										await this.sayAndCreateMissingParamError("attempt_completion", "result"),
									)
									break
								}
								this.consecutiveMistakeCount = 0

								let commandResult: ToolResponse | undefined
								if (command) {
									if (lastMessage && lastMessage.ask !== "command") {
										// havent sent a command message yet so first send completion_result then command
										await this.say("completion_result", result, undefined, false)
									}

									// complete command message
									const didApprove = await askApproval("command", command)
									if (!didApprove) {
										break
									}
									const [userRejected, execCommandResult] = await this.executeCommandTool(command!)
									if (userRejected) {
										this.didRejectTool = true
										pushToolResult(execCommandResult)
										break
									}
									// user didn't reject, but the command may have output
									commandResult = execCommandResult
								} else {
									await this.say("completion_result", result, undefined, false)
								}

								// we already sent completion_result says, an empty string asks relinquishes control over button and field
								const { response, text, images } = await this.ask("completion_result", "", false)
								if (response === "yesButtonClicked") {
									pushToolResult("") // signals to recursive loop to stop (for now this never happens since yesButtonClicked will trigger a new task)
									break
								}
								await this.say("user_feedback", text ?? "", images)

								const toolResults: (Anthropic.TextBlockParam | Anthropic.ImageBlockParam)[] = []
								if (commandResult) {
									if (typeof commandResult === "string") {
										toolResults.push({ type: "text", text: commandResult })
									} else if (Array.isArray(commandResult)) {
										toolResults.push(...commandResult)
									}
								}
								toolResults.push({
									type: "text",
									text: `The user has provided feedback on the results. Consider their input to continue the task, and then attempt completion again.\n<feedback>\n${text}\n</feedback>`,
								})
								toolResults.push(...formatResponse.imageBlocks(images))
								this.userMessageContent.push({
									type: "text",
									text: `${toolDescription()} Result:`,
								})
								this.userMessageContent.push(...toolResults)

								break
							}
						} catch (error) {
							await handleError("inspecting site", error)
							break
						}
					}
				}
				break
		}

		/*
		Seeing out of bounds is fine, it means that the next too call is being built up and ready to add to assistantMessageContent to present. 
		When you see the UI inactive during this, it means that a tool is breaking without presenting any UI. For example the write_to_file tool was breaking when relpath was undefined, and for invalid relpath it never presented UI.
		*/
		this.presentAssistantMessageLocked = false // this needs to be placed here, if not then calling this.presentAssistantMessage below would fail (sometimes) since it's locked
		// NOTE: when tool is rejected, iterator stream is interrupted and it waits for userMessageContentReady to be true. Future calls to present will skip execution since didRejectTool and iterate until contentIndex is set to message length and it sets userMessageContentReady to true itself (instead of preemptively doing it in iterator)
		if (!block.partial || this.didRejectTool || this.didAlreadyUseTool) {
			// block is finished streaming and executing
			if (this.currentStreamingContentIndex === this.assistantMessageContent.length - 1) {
				// its okay that we increment if !didCompleteReadingStream, it'll just return bc out of bounds and as streaming continues it will call presentAssitantMessage if a new block is ready. if streaming is finished then we set userMessageContentReady to true when out of bounds. This gracefully allows the stream to continue on and all potential content blocks be presented.
				// last block is complete and it is finished executing
				this.userMessageContentReady = true // will allow pwaitfor to continue
			}

			// call next block if it exists (if not then read stream will call it when its ready)
			this.currentStreamingContentIndex++ // need to increment regardless, so when read stream calls this function again it will be streaming the next block

			if (this.currentStreamingContentIndex < this.assistantMessageContent.length) {
				// there are already more content blocks to stream, so we'll call this function ourselves
				// await this.presentAssistantContent()

				this.presentAssistantMessage()
				return
			}
		}
		// block is partial, but the read stream may have finished
		if (this.presentAssistantMessageHasPendingUpdates) {
			this.presentAssistantMessage()
		}
	}

	async recursivelyMakeClineRequests(
		userContent: UserContent,
		includeFileDetails: boolean = false,
	): Promise<boolean> {
		if (this.abort) {
			throw new Error("Cline instance aborted")
		}

		if (this.consecutiveMistakeCount >= 3) {
			const { response, text, images } = await this.ask(
				"mistake_limit_reached",
				this.api.getModel().id.includes("claude")
					? `This may indicate a failure in his thought process or inability to use a tool properly, which can be mitigated with some user guidance (e.g. "Try breaking down the task into smaller steps").`
					: "Cline uses complex prompts and iterative task execution that may be challenging for less capable models. For best results, it's recommended to use Claude 3.5 Sonnet for its advanced agentic coding capabilities.",
			)
			if (response === "messageResponse") {
				userContent.push(
					...[
						{
							type: "text",
							text: formatResponse.tooManyMistakes(text),
						} as Anthropic.Messages.TextBlockParam,
						...formatResponse.imageBlocks(images),
					],
				)
			}
			this.consecutiveMistakeCount = 0
		}

		// get previous api req's index to check token usage and determine if we need to truncate conversation history
		const previousApiReqIndex = findLastIndex(this.clineMessages, (m) => m.say === "api_req_started")

		// getting verbose details is an expensive operation, it uses globby to top-down build file structure of project which for large projects can take a few seconds
		// for the best UX we show a placeholder api_req_started message with a loading spinner as this happens
		await this.say(
			"api_req_started",
			JSON.stringify({
				request:
					userContent.map((block) => formatContentBlockToMarkdown(block)).join("\n\n") + "\n\nLoading...",
			}),
		)

		const [parsedUserContent, environmentDetails] = await this.loadContext(userContent, includeFileDetails)
		userContent = parsedUserContent
		// add environment details as its own text block, separate from tool results
		userContent.push({ type: "text", text: environmentDetails })

		await this.addToApiConversationHistory({ role: "user", content: userContent })

		// since we sent off a placeholder api_req_started message to update the webview while waiting to actually start the API request (to load potential details for example), we need to update the text of that message
		const lastApiReqIndex = findLastIndex(this.clineMessages, (m) => m.say === "api_req_started")
		this.clineMessages[lastApiReqIndex].text = JSON.stringify({
			request: userContent.map((block) => formatContentBlockToMarkdown(block)).join("\n\n"),
		} satisfies ClineApiReqInfo)
		await this.saveClineMessages()
		await this.providerRef.deref()?.postStateToWebview()

		try {
			let cacheWriteTokens = 0
			let cacheReadTokens = 0
			let inputTokens = 0
			let outputTokens = 0
			let totalCost: number | undefined

			// update api_req_started. we can't use api_req_finished anymore since it's a unique case where it could come after a streaming message (ie in the middle of being updated or executed)
			// fortunately api_req_finished was always parsed out for the gui anyways, so it remains solely for legacy purposes to keep track of prices in tasks from history
			// (it's worth removing a few months from now)
			const updateApiReqMsg = (cancelReason?: ClineApiReqCancelReason, streamingFailedMessage?: string) => {
				this.clineMessages[lastApiReqIndex].text = JSON.stringify({
					...JSON.parse(this.clineMessages[lastApiReqIndex].text || "{}"),
					tokensIn: inputTokens,
					tokensOut: outputTokens,
					cacheWrites: cacheWriteTokens,
					cacheReads: cacheReadTokens,
					cost:
						totalCost ??
						calculateApiCost(
							this.api.getModel().info,
							inputTokens,
							outputTokens,
							cacheWriteTokens,
							cacheReadTokens,
						),
					cancelReason,
					streamingFailedMessage,
				} satisfies ClineApiReqInfo)
			}

			const abortStream = async (cancelReason: ClineApiReqCancelReason, streamingFailedMessage?: string) => {
				if (this.diffViewProvider.isEditing) {
					await this.diffViewProvider.revertChanges() // closes diff view
				}

				// if last message is a partial we need to update and save it
				const lastMessage = this.clineMessages.at(-1)
				if (lastMessage && lastMessage.partial) {
					// lastMessage.ts = Date.now() DO NOT update ts since it is used as a key for virtuoso list
					lastMessage.partial = false
					// instead of streaming partialMessage events, we do a save and post like normal to persist to disk
					console.log("updating partial message", lastMessage)
					// await this.saveClineMessages()
				}

				// Let assistant know their response was interrupted for when task is resumed
				await this.addToApiConversationHistory({
					role: "assistant",
					content: [
						{
							type: "text",
							text:
								assistantMessage +
								`\n\n[${
									cancelReason === "streaming_failed"
										? "Response interrupted by API Error"
										: "Response interrupted by user"
								}]`,
						},
					],
				})

				// update api_req_started to have cancelled and cost, so that we can display the cost of the partial stream
				updateApiReqMsg(cancelReason, streamingFailedMessage)
				await this.saveClineMessages()

				// signals to provider that it can retrieve the saved messages from disk, as abortTask can not be awaited on in nature
				this.didFinishAborting = true
			}

			// reset streaming state
			this.currentStreamingContentIndex = 0
			this.assistantMessageContent = []
			this.didCompleteReadingStream = false
			this.userMessageContent = []
			this.userMessageContentReady = false
			this.didRejectTool = false
			this.didAlreadyUseTool = false
			this.presentAssistantMessageLocked = false
			this.presentAssistantMessageHasPendingUpdates = false
			await this.diffViewProvider.reset()

			const stream = this.attemptApiRequest(previousApiReqIndex) // yields only if the first chunk is successful, otherwise will allow the user to retry the request (most likely due to rate limit error, which gets thrown on the first chunk)
			let assistantMessage = ""
			try {
				for await (const chunk of stream) {
					switch (chunk.type) {
						case "usage":
							inputTokens += chunk.inputTokens
							outputTokens += chunk.outputTokens
							cacheWriteTokens += chunk.cacheWriteTokens ?? 0
							cacheReadTokens += chunk.cacheReadTokens ?? 0
							totalCost = chunk.totalCost
							break
						case "text":
							assistantMessage += chunk.text
							// parse raw assistant message into content blocks
							const prevLength = this.assistantMessageContent.length
							this.assistantMessageContent = parseAssistantMessage(assistantMessage)
							if (this.assistantMessageContent.length > prevLength) {
								this.userMessageContentReady = false // new content we need to present, reset to false in case previous content set this to true
							}
							// present content to user
							this.presentAssistantMessage()
							break
					}

					if (this.abort) {
						console.log("aborting stream...")
						if (!this.abandoned) {
							// only need to gracefully abort if this instance isn't abandoned (sometimes openrouter stream hangs, in which case this would affect future instances of cline)
							await abortStream("user_cancelled")
						}
						break // aborts the stream
					}

					if (this.didRejectTool) {
						// userContent has a tool rejection, so interrupt the assistant's response to present the user's feedback
						assistantMessage += "\n\n[Response interrupted by user feedback]"
						// this.userMessageContentReady = true // instead of setting this premptively, we allow the present iterator to finish and set userMessageContentReady when its ready
						break
					}

					// PREV: we need to let the request finish for openrouter to get generation details
					// UPDATE: it's better UX to interrupt the request at the cost of the api cost not being retrieved
					if (this.didAlreadyUseTool) {
						assistantMessage +=
							"\n\n[Response interrupted by a tool use result. Only one tool may be used at a time and should be placed at the end of the message.]"
						break
					}
				}
			} catch (error) {
				// abandoned happens when extension is no longer waiting for the cline instance to finish aborting (error is thrown here when any function in the for loop throws due to this.abort)
				if (!this.abandoned) {
					this.abortTask() // if the stream failed, there's various states the task could be in (i.e. could have streamed some tools the user may have executed), so we just resort to replicating a cancel task
					await abortStream(
						"streaming_failed",
						error.message ?? JSON.stringify(serializeError(error), null, 2),
					)
					const history = await this.providerRef.deref()?.getTaskWithId(this.taskId)
					if (history) {
						await this.providerRef.deref()?.initClineWithHistoryItem(history.historyItem)
						// await this.providerRef.deref()?.postStateToWebview()
					}
				}
			}

			// need to call here in case the stream was aborted
			if (this.abort) {
				throw new Error("Cline instance aborted")
			}

			this.didCompleteReadingStream = true

			// set any blocks to be complete to allow presentAssistantMessage to finish and set userMessageContentReady to true
			// (could be a text block that had no subsequent tool uses, or a text block at the very end, or an invalid tool use, etc. whatever the case, presentAssistantMessage relies on these blocks either to be completed or the user to reject a block in order to proceed and eventually set userMessageContentReady to true)
			const partialBlocks = this.assistantMessageContent.filter((block) => block.partial)
			partialBlocks.forEach((block) => {
				block.partial = false
			})
			// this.assistantMessageContent.forEach((e) => (e.partial = false)) // cant just do this bc a tool could be in the middle of executing ()
			if (partialBlocks.length > 0) {
				this.presentAssistantMessage() // if there is content to update then it will complete and update this.userMessageContentReady to true, which we pwaitfor before making the next request. all this is really doing is presenting the last partial message that we just set to complete
			}

			updateApiReqMsg()
			await this.saveClineMessages()
			await this.providerRef.deref()?.postStateToWebview()

			// now add to apiconversationhistory
			// need to save assistant responses to file before proceeding to tool use since user can exit at any moment and we wouldn't be able to save the assistant's response
			let didEndLoop = false
			if (assistantMessage.length > 0) {
				await this.addToApiConversationHistory({
					role: "assistant",
					content: [{ type: "text", text: assistantMessage }],
				})

				// NOTE: this comment is here for future reference - this was a workaround for userMessageContent not getting set to true. It was due to it not recursively calling for partial blocks when didRejectTool, so it would get stuck waiting for a partial block to complete before it could continue.
				// in case the content blocks finished
				// it may be the api stream finished after the last parsed content block was executed, so  we are able to detect out of bounds and set userMessageContentReady to true (note you should not call presentAssistantMessage since if the last block is completed it will be presented again)
				// const completeBlocks = this.assistantMessageContent.filter((block) => !block.partial) // if there are any partial blocks after the stream ended we can consider them invalid
				// if (this.currentStreamingContentIndex >= completeBlocks.length) {
				// 	this.userMessageContentReady = true
				// }

				await pWaitFor(() => this.userMessageContentReady)

				// if the model did not tool use, then we need to tell it to either use a tool or attempt_completion
				const didToolUse = this.assistantMessageContent.some((block) => block.type === "tool_use")
				if (!didToolUse) {
					this.userMessageContent.push({
						type: "text",
						text: formatResponse.noToolsUsed(),
					})
					this.consecutiveMistakeCount++
				}

				const recDidEndLoop = await this.recursivelyMakeClineRequests(this.userMessageContent)
				didEndLoop = recDidEndLoop
			} else {
				// if there's no assistant_responses, that means we got no text or tool_use content blocks from API which we should assume is an error
				await this.say(
					"error",
					"Unexpected API Response: The language model did not provide any assistant messages. This may indicate an issue with the API or the model's output.",
				)
				await this.addToApiConversationHistory({
					role: "assistant",
					content: [{ type: "text", text: "Failure: I did not provide a response." }],
				})
			}

			return didEndLoop // will always be false for now
		} catch (error) {
			// this should never happen since the only thing that can throw an error is the attemptApiRequest, which is wrapped in a try catch that sends an ask where if noButtonClicked, will clear current task and destroy this instance. However to avoid unhandled promise rejection, we will end this loop which will end execution of this instance (see startTask)
			return true // needs to be true so parent loop knows to end task
		}
	}

	async loadContext(userContent: UserContent, includeFileDetails: boolean = false) {
		return await Promise.all([
			// Process userContent array, which contains various block types:
			// TextBlockParam, ImageBlockParam, ToolUseBlockParam, and ToolResultBlockParam.
			// We need to apply parseMentions() to:
			// 1. All TextBlockParam's text (first user message with task)
			// 2. ToolResultBlockParam's content/context text arrays if it contains "<feedback>" (see formatToolDeniedFeedback, attemptCompletion, executeCommand, and consecutiveMistakeCount >= 3) or "<answer>" (see askFollowupQuestion), we place all user generated content in these tags so they can effectively be used as markers for when we should parse mentions)
			Promise.all(
				userContent.map(async (block) => {
					const shouldProcessMentions = (text: string) =>
						text.includes("<task>") || text.includes("<feedback>");

					if (block.type === "text") {
						if (shouldProcessMentions(block.text)) {
							return {
								...block,
								text: await parseMentions(block.text, cwd, this.urlContentFetcher),
							}
						}
						return block;
					} else if (block.type === "tool_result") {
						if (typeof block.content === "string") {
							if (shouldProcessMentions(block.content)) {
								return {
									...block,
									content: await parseMentions(block.content, cwd, this.urlContentFetcher),
								}
							}
							return block;
						} else if (Array.isArray(block.content)) {
							const parsedContent = await Promise.all(
								block.content.map(async (contentBlock) => {
									if (contentBlock.type === "text" && shouldProcessMentions(contentBlock.text)) {
										return {
											...contentBlock,
											text: await parseMentions(contentBlock.text, cwd, this.urlContentFetcher),
										}
									}
									return contentBlock
								}),
							)
							return {
								...block,
								content: parsedContent,
							}
						}
						return block;
					}
					return block
				}),
			),
			this.getEnvironmentDetails(includeFileDetails),
		])
	}

	async getEnvironmentDetails(includeFileDetails: boolean = false) {
		let details = ""

		// It could be useful for cline to know if the user went from one or no file to another between messages, so we always include this context
		details += "\n\n# VSCode Visible Files"
		const visibleFiles = vscode.window.visibleTextEditors
			?.map((editor) => editor.document?.uri?.fsPath)
			.filter(Boolean)
			.map((absolutePath) => path.relative(cwd, absolutePath).toPosix())
			.join("\n")
		if (visibleFiles) {
			details += `\n${visibleFiles}`
		} else {
			details += "\n(No visible files)"
		}

		details += "\n\n# VSCode Open Tabs"
		const openTabs = vscode.window.tabGroups.all
			.flatMap((group) => group.tabs)
			.map((tab) => (tab.input as vscode.TabInputText)?.uri?.fsPath)
			.filter(Boolean)
			.map((absolutePath) => path.relative(cwd, absolutePath).toPosix())
			.join("\n")
		if (openTabs) {
			details += `\n${openTabs}`
		} else {
			details += "\n(No open tabs)"
		}

		const busyTerminals = this.terminalManager.getTerminals(true)
		const inactiveTerminals = this.terminalManager.getTerminals(false)
		// const allTerminals = [...busyTerminals, ...inactiveTerminals]

		if (busyTerminals.length > 0 && this.didEditFile) {
			//  || this.didEditFile
			await delay(300) // delay after saving file to let terminals catch up
		}

		// let terminalWasBusy = false
		if (busyTerminals.length > 0) {
			// wait for terminals to cool down
			// terminalWasBusy = allTerminals.some((t) => this.terminalManager.isProcessHot(t.id))
			await pWaitFor(() => busyTerminals.every((t) => !this.terminalManager.isProcessHot(t.id)), {
				interval: 100,
				timeout: 15_000,
			}).catch(() => {})
		}

		// we want to get diagnostics AFTER terminal cools down for a few reasons: terminal could be scaffolding a project, dev servers (compilers like webpack) will first re-compile and then send diagnostics, etc
		/*
		let diagnosticsDetails = ""
		const diagnostics = await this.diagnosticsMonitor.getCurrentDiagnostics(this.didEditFile || terminalWasBusy) // if cline ran a command (ie npm install) or edited the workspace then wait a bit for updated diagnostics
		for (const [uri, fileDiagnostics] of diagnostics) {
			const problems = fileDiagnostics.filter((d) => d.severity === vscode.DiagnosticSeverity.Error)
			if (problems.length > 0) {
				diagnosticsDetails += `\n## ${path.relative(cwd, uri.fsPath)}`
				for (const diagnostic of problems) {
					// let severity = diagnostic.severity === vscode.DiagnosticSeverity.Error ? "Error" : "Warning"
					const line = diagnostic.range.start.line + 1 // VSCode lines are 0-indexed
					const source = diagnostic.source ? `[${diagnostic.source}] ` : ""
					diagnosticsDetails += `\n- ${source}Line ${line}: ${diagnostic.message}`
				}
			}
		}
		*/
		this.didEditFile = false // reset, this lets us know when to wait for saved files to update terminals

		// waiting for updated diagnostics lets terminal output be the most up-to-date possible
		let terminalDetails = ""
		if (busyTerminals.length > 0) {
			// terminals are cool, let's retrieve their output
			terminalDetails += "\n\n# Actively Running Terminals"
			for (const busyTerminal of busyTerminals) {
				terminalDetails += `\n## Original command: \`${busyTerminal.lastCommand}\``
				const newOutput = this.terminalManager.getUnretrievedOutput(busyTerminal.id)
				if (newOutput) {
					terminalDetails += `\n### New Output\n${newOutput}`
				} else {
					// details += `\n(Still running, no new output)` // don't want to show this right after running the command
				}
			}
		}
		// only show inactive terminals if there's output to show
		if (inactiveTerminals.length > 0) {
			const inactiveTerminalOutputs = new Map<number, string>()
			for (const inactiveTerminal of inactiveTerminals) {
				const newOutput = this.terminalManager.getUnretrievedOutput(inactiveTerminal.id)
				if (newOutput) {
					inactiveTerminalOutputs.set(inactiveTerminal.id, newOutput)
				}
			}
			if (inactiveTerminalOutputs.size > 0) {
				terminalDetails += "\n\n# Inactive Terminals"
				for (const [terminalId, newOutput] of inactiveTerminalOutputs) {
					const inactiveTerminal = inactiveTerminals.find((t) => t.id === terminalId)
					if (inactiveTerminal) {
						terminalDetails += `\n## ${inactiveTerminal.lastCommand}`
						terminalDetails += `\n### New Output\n${newOutput}`
					}
				}
			}
		}

		// details += "\n\n# VSCode Workspace Errors"
		// if (diagnosticsDetails) {
		// 	details += diagnosticsDetails
		// } else {
		// 	details += "\n(No errors detected)"
		// }

		if (terminalDetails) {
			details += terminalDetails
		}

		// Add current time information with timezone
		const now = new Date()
		const formatter = new Intl.DateTimeFormat(undefined, {
			year: 'numeric',
			month: 'numeric',
			day: 'numeric',
			hour: 'numeric',
			minute: 'numeric',
			second: 'numeric',
			hour12: true
		})
		const timeZone = formatter.resolvedOptions().timeZone
		const timeZoneOffset = -now.getTimezoneOffset() / 60 // Convert to hours and invert sign to match conventional notation
		const timeZoneOffsetStr = `${timeZoneOffset >= 0 ? '+' : ''}${timeZoneOffset}:00`
		details += `\n\n# Current Time\n${formatter.format(now)} (${timeZone}, UTC${timeZoneOffsetStr})`

		// Add current mode and any mode-specific warnings
		const { mode } = await this.providerRef.deref()?.getState() ?? {}
		const currentMode = mode ?? codeMode
		details += `\n\n# Current Mode\n${currentMode}`
		
		// Add warning if not in code mode
		if (!isToolAllowedForMode('write_to_file', currentMode) || !isToolAllowedForMode('execute_command', currentMode)) {
			details += `\n\nNOTE: You are currently in '${currentMode}' mode which only allows read-only operations. To write files or execute commands, the user will need to switch to 'code' mode. Note that only the user can switch modes.`
		}

		if (includeFileDetails) {
			details += `\n\n# Current Working Directory (${cwd.toPosix()}) Files\n`
			const isDesktop = arePathsEqual(cwd, path.join(os.homedir(), "Desktop"))
			if (isDesktop) {
				// don't want to immediately access desktop since it would show permission popup
				details += "(Desktop files not shown automatically. Use list_files to explore if needed.)"
			} else {
				const [files, didHitLimit] = await listFiles(cwd, true, 200)
				const result = formatResponse.formatFilesList(cwd, files, didHitLimit)
				details += result
			}
		}

		return `<environment_details>\n${details.trim()}\n</environment_details>`
	}
}<|MERGE_RESOLUTION|>--- conflicted
+++ resolved
@@ -106,12 +106,8 @@
 		fuzzyMatchThreshold?: number,
 		task?: string | undefined,
 		images?: string[] | undefined,
-<<<<<<< HEAD
 		historyItem?: HistoryItem | undefined,
 		experimentalDiffStrategy?: boolean,
-=======
-		historyItem?: HistoryItem | undefined
->>>>>>> 87b03347
 	) {
 		this.taskId = crypto.randomUUID()
 		this.api = buildApiHandler(apiConfiguration)
