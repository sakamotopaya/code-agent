--- conflicted
+++ resolved
@@ -86,13 +86,10 @@
 	writeDelayMs: number
 	terminalOutputLineLimit?: number
 	mcpEnabled: boolean
-<<<<<<< HEAD
-	experimentalDiffStrategy?: boolean
-=======
 	mode: Mode
 	modeApiConfigs?: Record<Mode, string>
 	enhancementApiConfigId?: string
->>>>>>> 87b03347
+  experimentalDiffStrategy?: boolean
 }
 
 export interface ClineMessage {
