--- conflicted
+++ resolved
@@ -25,14 +25,11 @@
 		| "enhancedPrompt"
 		| "commitSearchResults"
 		| "listApiConfig"
-<<<<<<< HEAD
 		| "vsCodeLmModels"
 		| "vsCodeLmApiAvailable"
 		| "requestVsCodeLmModels"
-=======
 		| "updatePrompt"
 		| "systemPrompt"
->>>>>>> 3d911e61
 	text?: string
 	action?:
 		| "chatButtonClicked"
