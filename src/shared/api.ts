--- conflicted
+++ resolved
@@ -60,11 +60,8 @@
 	includeMaxTokens?: boolean
 	unboundApiKey?: string
 	unboundModelId?: string
-<<<<<<< HEAD
+	unboundModelInfo?: ModelInfo
 	modelTemperature?: number
-=======
-	unboundModelInfo?: ModelInfo
->>>>>>> 1d1caf81
 }
 
 export type ApiConfiguration = ApiHandlerOptions & {
